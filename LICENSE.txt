--- conflicted
+++ resolved
@@ -1,4 +1,3 @@
-<<<<<<< HEAD
 BSD 3-Clause License
 
 Copyright (c) 2022, Alliance for Sustainable Energy, LLC under the terms of Contract DE-AC36-08GO28308, Battelle Memorial Institute under the terms of Contract DE-AC05-76RL01830, and National Technology & Engineering Solutions of Sandia, LLC under the terms of Contract DE-NA0003525. The U.S. Government retains certain rights in this software. 
@@ -27,19 +26,4 @@
 SERVICES; LOSS OF USE, DATA, OR PROFITS; OR BUSINESS INTERRUPTION) HOWEVER
 CAUSED AND ON ANY THEORY OF LIABILITY, WHETHER IN CONTRACT, STRICT LIABILITY,
 OR TORT (INCLUDING NEGLIGENCE OR OTHERWISE) ARISING IN ANY WAY OUT OF THE USE
-OF THIS SOFTWARE, EVEN IF ADVISED OF THE POSSIBILITY OF SUCH DAMAGE.
-=======
-Copyright 2018 Levi Kilcher
-
-Licensed under the Apache License, Version 2.0 (the "License");
-you may not use this file except in compliance with the License.
-You may obtain a copy of the License at
-
-  http://www.apache.org/licenses/LICENSE-2.0
-
-Unless required by applicable law or agreed to in writing, software
-distributed under the License is distributed on an "AS IS" BASIS,
-WITHOUT WARRANTIES OR CONDITIONS OF ANY KIND, either express or implied.
-See the License for the specific language governing permissions and
-limitations under the License.
->>>>>>> 75277a69
+OF THIS SOFTWARE, EVEN IF ADVISED OF THE POSSIBILITY OF SUCH DAMAGE.