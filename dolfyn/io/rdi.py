--- conflicted
+++ resolved
@@ -35,10 +35,12 @@
         An xarray dataset from the binary instrument data
 
     """
+
     # Reads into a dictionary of dictionaries using netcdf naming conventions
     # Should be easier to debug
-<<<<<<< HEAD
-    with _RDIReader(fname, debug_level=debug) as ldr:
+    with _RDIReader(fname, debug_level=debug,
+                    vmdas_search=vmdas_search) as ldr:
+        datNB, datBB = ldr.load_data(nens=nens)
         if debug > 0:
             for handler in logging.root.handlers[:]:
                 logging.root.removeHandler(handler)
@@ -48,14 +50,8 @@
                                 filemode='w',
                                 level=logging.NOTSET,
                                 format='%(name)s - %(levelname)s - %(message)s')
-        dat = ldr.load_data(nens=nens)
-=======
-    with _RdiReader(fname, debug_level=debug,
-                    vmdas_search=vmdas_search) as ldr:
-        datNB, datBB = ldr.load_data(nens=nens)
-
+        # dat = ldr.load_data(nens=nens)
     dats = [dat for dat in [datNB, datBB] if dat is not None]
->>>>>>> 9fcea383
 
     # Read in userdata
     userdata = _find_userdata(fname, userdata)
@@ -90,10 +86,10 @@
 
         if 'orientmat' not in ds:
             ds['orientmat'] = xr.DataArray(_calc_orientmat(ds),
-                                        coords={'earth': ['E', 'N', 'U'],
-                                                'inst': ['X', 'Y', 'Z'],
-                                                'time': ds['time']},
-                                        dims=['earth', 'inst', 'time'])
+                                           coords={'earth': ['E', 'N', 'U'],
+                                                   'inst': ['X', 'Y', 'Z'],
+                                                   'time': ds['time']},
+                                           dims=['earth', 'inst', 'time'])
 
         # Check magnetic declination if provided via software and/or userdata
         _set_rdi_declination(ds, fname, inplace=True)
@@ -172,136 +168,7 @@
         set_declination(dat, declin, inplace)
 
 
-<<<<<<< HEAD
 class _RDIReader():
-=======
-century = 2000
-data_defs = {'number': ([], 'data_vars', 'uint32', ''),
-             'rtc': ([7], 'sys', 'uint16', ''),
-             'builtin_test_fail': ([], 'data_vars', 'bool', ''),
-             'c_sound': ([], 'data_vars', 'float32', 'm/s'),
-             'depth': ([], 'data_vars', 'float32', 'm'),
-             'pitch': ([], 'data_vars', 'float32', 'deg'),
-             'roll': ([], 'data_vars', 'float32', 'deg'),
-             'heading': ([], 'data_vars', 'float32', 'deg'),
-             'temp': ([], 'data_vars', 'float32', 'C'),
-             'salinity': ([], 'data_vars', 'float32', 'psu'),
-             'min_preping_wait': ([], 'data_vars', 'float32', 's'),
-             'heading_std': ([], 'data_vars', 'float32', 'deg'),
-             'pitch_std': ([], 'data_vars', 'float32', 'deg'),
-             'roll_std': ([], 'data_vars', 'float32', 'deg'),
-             'adc': ([8], 'sys', 'uint8', ''),
-             'error_status_wd': ([], 'attrs', 'float32', ''),
-             'pressure': ([], 'data_vars', 'float32', 'dbar'),
-             'pressure_std': ([], 'data_vars', 'float32', 'dbar'),
-             'vel': (['nc', 4], 'data_vars', 'float32', 'm/s'),
-             'amp': (['nc', 4], 'data_vars', 'uint8', 'counts'),
-             'corr': (['nc', 4], 'data_vars', 'uint8', 'counts'),
-             'prcnt_gd': (['nc', 4], 'data_vars', 'uint8', '%'),
-             'status': (['nc', 4], 'data_vars', 'float32', ''),
-             'dist_bt': ([4], 'data_vars', 'float32', 'm'),
-             'vel_bt': ([4], 'data_vars', 'float32', 'm/s'),
-             'corr_bt': ([4], 'data_vars', 'uint8', 'counts'),
-             'amp_bt': ([4], 'data_vars', 'uint8', 'counts'),
-             'prcnt_gd_bt': ([4], 'data_vars', 'uint8', '%'),
-             'time': ([], 'coords', 'float64', ''),
-             'etime_gps': ([], 'coords', 'float64', ''),
-             'elatitude_gps': ([], 'data_vars', 'float64', 'deg'),
-             'elongitude_gps': ([], 'data_vars', 'float64', 'deg'),
-             'speed_made_good': ([], 'data_vars', 'float64', 'm/s'),
-             'direction_made_good': ([], 'data_vars', 'float64', 'm/s'),
-             'time_gps': ([], 'coords', 'float64', ''),
-             'latitude_gps': ([], 'data_vars', 'float64', 'deg'),
-             'longitude_gps': ([], 'data_vars', 'float64', 'deg'),
-             'ntime': ([], 'coords', 'float64', ''),
-             'flags': ([], 'data_vars', 'float32', ''),
-             }
-
-
-def _get(dat, nm):
-    grp = data_defs[nm][1]
-    if grp is None:
-        return dat[nm]
-    else:
-        return dat[grp][nm]
-
-
-def _in_group(dat, nm):
-    grp = data_defs[nm][1]
-    if grp is None:
-        return nm in dat
-    else:
-        return nm in dat[grp]
-
-
-def _pop(dat, nm):
-    grp = data_defs[nm][1]
-    if grp is None:
-        dat.pop(nm)
-    else:
-        dat[grp].pop(nm)
-
-
-def _setd(dat, nm, val):
-    grp = data_defs[nm][1]
-    if grp is None:
-        dat[nm] = val
-    else:
-        dat[grp][nm] = val
-
-
-def _idata(dat, nm, sz):
-    group = data_defs[nm][1]
-    dtype = data_defs[nm][2]
-    units = data_defs[nm][3]
-    arr = np.empty(sz, dtype=dtype)
-    if dtype.startswith('float'):
-        arr[:] = np.NaN
-    dat[group][nm] = arr
-    dat['units'][nm] = units
-    return dat
-
-
-def _get_size(name, n=None, ncell=0):
-    sz = list(data_defs[name][0])  # create a copy!
-    if 'nc' in sz:
-        sz.insert(sz.index('nc'), ncell)
-        sz.remove('nc')
-    if n is None:
-        return tuple(sz)
-    return tuple(sz + [n])
-
-
-class _variable_setlist(set):
-    def __iadd__(self, vals):
-        if vals[0] not in self:
-            self |= set(vals)
-        return self
-
-
-class _ensemble():
-    n_avg = 1
-    k = -1  # This is the counter for filling the ensemble object
-
-    def __getitem__(self, nm):
-        return getattr(self, nm)
-
-    def __init__(self, navg, n_cells):
-        print('INIT', n_cells)
-        if navg is None or navg == 0:
-            navg = 1
-        self.n_avg = navg
-        for nm in data_defs:
-            setattr(self, nm,
-                    np.zeros(_get_size(nm, n=navg, ncell=n_cells),
-                             dtype=data_defs[nm][2]))
-
-    def clean_data(self,):
-        self['vel'][self['vel'] == -32.768] = np.NaN
-
-
-class _RdiReader():
->>>>>>> 9fcea383
     _n_beams = 4  # Placeholder for 5-beam adcp, not currently used.
     _pos = 0
     progress = 0
@@ -317,16 +184,7 @@
     _debug7f79 = None
     extrabytes = 0
 
-<<<<<<< HEAD
-    def mean(self, dat):
-        if self.n_avg == 1:
-            return dat[..., 0]
-        return np.nanmean(dat, axis=-1)
-
-    def __init__(self, fname, navg=1, debug_level=0):
-=======
     def __init__(self, fname, navg=1, debug_level=0, vmdas_search=False):
->>>>>>> 9fcea383
         self.fname = _abspath(fname)
         print('\nReading file {} ...'.format(fname))
         self._debug_level = debug_level
@@ -350,28 +208,19 @@
         print('self._bb', self._bb)
         self.f.seek(self._pos, 0)
         self.n_avg = navg
-<<<<<<< HEAD
+
         self.ensemble = defs._ensemble(self.n_avg, self.cfg['n_cells'])
+        if self._bb:
+            self.ensembleBB = defs._ensemble(self.n_avg, self.cfgbb['n_cells'])
         self._filesize = getsize(self.fname)
         self._npings = int(self._filesize / (self.hdr['nbyte'] + 2 +
                                              self.extrabytes))
         self.vars_read = defs._variable_setlist(['time'])
+        if self._bb:
+            self.vars_readBB = defs._variable_setlist(['time'])
 
         if self._debug_level > 0:
             logging.info('  %d pings estimated in this file' % self._npings)
-=======
-        self.ensemble = _ensemble(self.n_avg, self.cfg['n_cells'])
-        if self._bb:
-            self.ensembleBB = _ensemble(self.n_avg, self.cfgbb['n_cells'])
-        self._filesize = getsize(self.fname)
-        self._npings = int(self._filesize / (self.hdr['nbyte'] + 2 +
-                                             self.extrabytes))
-        self.vars_read = _variable_setlist(['time'])
-        if self._bb:
-            self.vars_readBB = _variable_setlist(['time'])
-
-        if self._debug_level > 0:
-            print('  %d pings estimated in this file' % self._npings)
 
     def check_for_double_buffer(self,):
         """
@@ -420,7 +269,6 @@
     def read_cfg(self, bb=False):
         cfgid = self.f.read_ui16(1)
         self.read_cfgseg(bb=bb)
->>>>>>> 9fcea383
 
     def init_data(self,):
         outd = {'data_vars': {}, 'coords': {},
@@ -431,16 +279,9 @@
         outd['attrs']['rotate_vars'] = ['vel', ]
         # Currently RDI doesn't use IMUs
         outd['attrs']['has_imu'] = 0
-<<<<<<< HEAD
-        for nm in defs.data_defs:
-            outd = defs._idata(outd, nm,
-                               sz=defs._get_size(nm, self._nens, self.cfg['n_cells']))
-        self.outd = outd
-
-=======
         if self._bb:
             outdbb = {'data_vars': {}, 'coords': {},
-                    'attrs': {}, 'units': {}, 'sys': {}}
+                      'attrs': {}, 'units': {}, 'sys': {}}
             outdbb['attrs']['inst_make'] = 'TRDI'
             outdbb['attrs']['inst_model'] = 'Workhorse'
             outdbb['attrs']['inst_type'] = 'ADCP'
@@ -448,28 +289,26 @@
             # Currently RDI doesn't use IMUs
             outdbb['attrs']['has_imu'] = 0
 
-        for nm in data_defs:
-            outd = _idata(outd, nm,
-                          sz=_get_size(nm, self._nens, self.cfg['n_cells']))
+        for nm in defs.data_defs:
+            outd = defs._idata(outd, nm,
+                               sz=defs._get_size(nm, self._nens, self.cfg['n_cells']))
         self.outd = outd
 
         if self._bb:
-            for nm in data_defs:
-                outdbb = _idata(outdbb, nm,
-                                sz=_get_size(nm, self._nens, self.cfgbb['n_cells']))
+            for nm in defs.data_defs:
+                outdbb = defs._idata(outdbb, nm,
+                                     sz=defs._get_size(nm, self._nens, self.cfgbb['n_cells']))
             self.outdBB = outdbb
             print(np.shape(outdbb['data_vars']['vel']))
         print('ncells, not BB', self.cfg['n_cells'])
         if self._bb:
             print('ncells, BB', self.cfgbb['n_cells'])
 
-
     def mean(self, dat):
         if self.n_avg == 1:
             return dat[..., 0]
         return np.nanmean(dat, axis=-1)
 
->>>>>>> 9fcea383
     def load_data(self, nens=None):
         if nens is None:
             self._nens = int(self._npings / self.n_avg)
@@ -494,8 +333,8 @@
         dat = self.outd
         cfg = self.cfg
         dat['coords']['range'] = (cfg['bin1_dist_m'] +
-                                      np.arange(cfg['n_cells']) *
-                                      cfg['cell_size'])
+                                  np.arange(cfg['n_cells']) *
+                                  cfg['cell_size'])
         for nm in cfg:
             dat['attrs'][nm] = cfg[nm]
         if self._bb:
@@ -507,35 +346,11 @@
             for nm in cfg:
                 dat['attrs'][nm] = cfg[nm]
 
-
         for iens in range(self._nens):
             if not self.read_buffer():
                 self.remove_end(iens)
                 break
             self.ensemble.clean_data()
-<<<<<<< HEAD
-            # Fix the 'real-time-clock' century
-            clock = self.ensemble.rtc[:, :]
-            if clock[0, 0] < 100:
-                clock[0, :] += defs.century
-            # Copy the ensemble to the dataset.
-            for nm in self.vars_read:
-                defs._get(dat, nm)[..., iens] = self.mean(self.ensemble[nm])
-            try:
-                dats = tmlib.date2epoch(
-                    tmlib.datetime(*clock[:6, 0],
-                                   microsecond=clock[6, 0] * 10000))[0]
-            except ValueError:
-                warnings.warn("Invalid time stamp in ping {}.".format(
-                    int(self.ensemble.number[0])))
-                dat['coords']['time'][iens] = np.NaN
-            else:
-                dat['coords']['time'][iens] = np.median(dats)
-        self.finalize()
-        if 'vel_bt' in dat['data_vars']:
-            dat['attrs']['rotate_vars'].append('vel_bt')
-        return dat
-=======
             if self._bb:
                 self.ensembleBB.clean_data()
             ens = [self.ensemble]
@@ -549,15 +364,15 @@
             for var, en, dat in zip(vars, ens, datl):
                 clock = en.rtc[:, :]
                 if clock[0, 0] < 100:
-                    clock[0, :] += century
+                    clock[0, :] += defs.century
                 # Copy the ensemble to the dataset.
                 for nm in var:
-                    _get(dat, nm)[..., iens] = self.mean(en[nm])
+                    defs._get(dat, nm)[..., iens] = self.mean(en[nm])
 
                 try:
                     dates = tmlib.date2epoch(
                         tmlib.datetime(*clock[:6, 0],
-                                    microsecond=clock[6, 0] * 10000))[0]
+                                       microsecond=clock[6, 0] * 10000))[0]
                 except ValueError:
                     warnings.warn("Invalid time stamp in ping {}.".format(
                         int(self.ensemble.number[0])))
@@ -572,7 +387,6 @@
         dat = self.outd
         datbb = self.outdBB if self._bb else None
         return dat, datbb
->>>>>>> 9fcea383
 
     def print_progress(self,):
         self.progress = self.f.tell()
@@ -704,16 +518,10 @@
                 .format(search_cnt, id1))
         elif search_cnt > 0:
             if self._debug_level > 0:
-<<<<<<< HEAD
                 logging.info('  Searched {} bytes to find next '
                              'valid ensemble start [{:x}, {:x}]'.format(search_cnt,
                                                                         *id1))
-=======
-                print('  WARNING: Searched {} bytes to find next '
-                      'valid ensemble start [{:x}, {:x}]'.format(search_cnt,
-                                                                 *id1))
         return True
->>>>>>> 9fcea383
 
     def checkheader(self,):
         if self._debug_level > 1:
@@ -733,7 +541,6 @@
                 if cfgid[0] == 127 and cfgid[1] in [127, 121]:
                     if cfgid[1] == 121 and self._debug7f79 is None:
                         self._debug7f79 = True
-<<<<<<< HEAD
                         warnings.warn(
                             "This ADCP file has an undocumented "
                             "sync-code.  If possible, please notify the "
@@ -743,11 +550,8 @@
                             "file to "
                             "http://github.com/lkilcher/dolfyn/issues"
                         )
-                    valid = 1
-=======
                         print('7f79!!!')
                     valid = True
->>>>>>> 9fcea383
         else:
             fd.seek(-2, 1)
         if self._debug_level > 1:
@@ -781,11 +585,6 @@
         fd = self.f
         hdr = self.hdr
         hdr['nbyte'] = fd.read_i16(1)
-<<<<<<< HEAD
-        fd.seek(1, 1)
-        ndat = fd.read_i8(1)
-        hdr['dat_offsets'] = fd.read_i16(ndat)
-=======
 
         if self._debug_level > 2:
             print(fd.tell())
@@ -794,28 +593,27 @@
         ndat = fd.read_ui8(1)
         print('ndat', ndat)
         hdr['dat_offsets'] = fd.read_ui16(ndat)
->>>>>>> 9fcea383
         self._nbyte = 4 + ndat * 2
 
     def read_dat(self, id):
-<<<<<<< HEAD
         function_map = {0: (self.read_fixed, []),   # 0000 1st profile fixed leader
+                        1:  (self.read_fixed, [True]),  # 0001
                         # 0010 2nd profile fixed leader
                         16: (self.read_fixed2, []),
                         # 0080 1st profile variable leader
                         128: (self.read_var, []),
                         # 0081 2nd profile variable leader
-                        129: (self.skip_Nbyte, [77]),
+                        129: (self.read_var, [True]),
                         # 0100 1st profile velocity
                         256: (self.read_vel, []),
                         # 0101 2nd profile velocity
-                        257: (self.skip_Ncol2, []),
+                        257: (self.read_vel, [True]),
                         # 0103 Waves first leader
                         259: (self.skip_Nbyte, [74]),
                         # 0200 1st profile correlation
                         512: (self.read_corr, []),
                         # 0201 2nd profile correlation
-                        513: (self.skip_Ncol2, []),
+                        513: (self.read_corr, [True]),
                         # 0203 Waves data
                         515: (self.skip_Nbyte, [186]),
                         # 020C Ambient sound profile
@@ -823,7 +621,7 @@
                         # 0300 1st profile amplitude
                         768: (self.read_amp, []),
                         # 0301 2nd profile amplitude
-                        769: (self.skip_Ncol2, []),
+                        769: (self.read_amp, [True]),
                         # 0302 Beam 5 Sum of squared velocities
                         770: (self.skip_Ncol, []),
                         # 0303 Waves last leader
@@ -831,7 +629,7 @@
                         # 0400 1st profile % good
                         1024: (self.read_prcnt_gd, []),
                         # 0401 2nd profile pct good
-                        1025: (self.skip_Ncol2, []),
+                        1025: (self.read_prcnt_gd, [True]),
                         # 0403 Waves HPR data
                         1027: (self.skip_Nbyte, [6]),
                         # 0500 1st profile status
@@ -845,24 +643,9 @@
                         2816: (self.skip_Ncol, []),  # 0B00 Beam 5 correlation
                         3072: (self.skip_Ncol, []),  # 0C00 Beam 5 amplitude
                         3328: (self.skip_Ncol, []),  # 0D00 Beam 5 pct_good
-                        # 3000 Fixed attitude data format for OS-ADCPs
+                        # Fixed attitude data format for OS-ADCPs
+                        3000: (self.skip_Nbyte, [32]),
                         3841: (self.skip_Nbyte, [38]),  # 0F01 Beam 5 leader
-=======
-        function_map = {0: (self.read_fixed, []),   # 0000
-                        1:  (self.read_fixed, [True]), # 0001
-                        128: (self.read_var, []),     # 0080
-                        129: (self.read_var, [True]),     # 0081
-                        256: (self.read_vel, []),     # 0100
-                        257: (self.read_vel, [True]),     # 0101
-                        512: (self.read_corr, []),    # 0200
-                        513: (self.read_corr, [True]),    # 0201
-                        768: (self.read_amp, []),    # 0300
-                        769: (self.read_amp, [True]),    # 0301
-                        1024: (self.read_prcnt_gd, []),  # 0400
-                        1025: (self.read_prcnt_gd, [True]),  # 0401
-                        1280: (self.read_status, []),  # 0500
-                        1536: (self.read_bottom, []),  # 0600
->>>>>>> 9fcea383
                         8192: (self.read_vmdas, []),   # 2000
                         # 2013 Navigation parameter data
                         8211: (self.skip_Nbyte, [83]),
@@ -872,7 +655,6 @@
                         8450: (self.read_winriver, [45]),  # 2102
                         8451: (self.read_winriver, [60]),  # 2103
                         8452: (self.read_winriver, [38]),  # 2104
-<<<<<<< HEAD
                         # 3200 transformation matrix
                         12800: (self.skip_Nbyte, [32]),
                         # 3000 Fixed attitude data format for OS-ADCPs
@@ -889,23 +671,6 @@
                         22786: (self.skip_Nbyte, [105]),
                         # 7001 ADC data
                         28673: (self.skip_Nbyte, [14]),
-=======
-                        # Loading of these data is currently not implemented:
-                        1793: (self.skip_Ncol, [4]),  # 0701 number of pings
-                        1794: (self.skip_Ncol, [4]),  # 0702 sum of squared vel
-                        1795: (self.skip_Ncol, [4]),  # 0703 sum of velocities
-                        2560: (self.skip_Ncol, []),  # 0A00 Beam 5 velocity
-                        # 0301 Beam 5 Number of good pings
-                        769: (self.skip_Ncol, []),
-                        # 0302 Beam 5 Sum of squared velocities
-                        770: (self.skip_Ncol, []),
-                        # 0303 Beam 5 Sum of velocities
-                        771: (self.skip_Ncol, []),
-                        # 020C Ambient sound profile
-                        524: (self.skip_Nbyte, [4]),
-                        12288: (self.skip_Nbyte, [32]),
-                        3000: (self.skip_Nbyte, [32]) # Fixed attitude data format for OS-ADCPs
->>>>>>> 9fcea383
                         }
         # Call the correct function:
         if self._debug_level >= 2:
@@ -921,24 +686,14 @@
         else:
             self.read_nocode(id)
 
-<<<<<<< HEAD
-    def read_fixed(self,):
-        if hasattr(self, 'configsize'):
-            self.f.seek(self.configsize, 1)
-            self._nbyte = self.configsize
-        else:
-            self.read_cfgseg()
-=======
     def read_fixed(self, bb=False):
         self.read_cfgseg(bb=bb)
         if self._debug_level >= 1:
             print(self._pos)
->>>>>>> 9fcea383
         self._nbyte += 2
         if self._debug_level >= 2:
             print('Read Fixed')
 
-<<<<<<< HEAD
     def read_fixed2(self):
         fd = self.f
         if hasattr(self.cfg, 'n_cells2'):
@@ -954,10 +709,7 @@
         cfgid = self.f.read_ui16(1)
         self.read_cfgseg()
 
-    def read_cfgseg(self,):
-=======
-    def read_cfgseg(self,bb=False):
->>>>>>> 9fcea383
+    def read_cfgseg(self, bb=False):
         cfgstart = self.f.tell()
 
         if bb:
@@ -972,12 +724,12 @@
                                          'unrecognized firmware version')
         config = tmp[2:4]
         cfg['beam_angle'] = [15, 20, 30][(config[1] & 3)]
-        #cfg['numbeams'] = [4, 5][int((config[1] & 16) == 16)]
+        # cfg['numbeams'] = [4, 5][int((config[1] & 16) == 16)]
         cfg['freq'] = ([75, 150, 300, 600, 1200, 2400, 38][(config[0] & 7)])
         cfg['beam_pattern'] = (['concave',
                                 'convex'][int((config[0] & 8) == 8)])
         cfg['orientation'] = ['down', 'up'][int((config[0] & 128) == 128)]
-        #cfg['simflag'] = ['real', 'simulated'][tmp[4]]
+        # cfg['simflag'] = ['real', 'simulated'][tmp[4]]
         fd.seek(1, 1)
         cfg['n_beams'] = fd.read_ui8(1)
         cfg['n_cells'] = fd.read_ui8(1)
@@ -1089,7 +841,6 @@
         ens.roll_std[k] = fd.read_ui8(1) * 0.1
         ens.adc[:, k] = fd.read_i8(8)
         self._nbyte = 2 + 40
-<<<<<<< HEAD
         cfg = self.cfg
 
         if cfg['name'] == 'bb-adcp':
@@ -1128,11 +879,8 @@
             if cfg['prog_ver'] >= 56:
                 fd.seek(1)  # lag near bottom flag
                 self._nbyte += 1
-=======
         if self._debug_level >= 2:
             print('Read Var')
->>>>>>> 9fcea383
-
 
     def read_vel(self, bb=False):
         if bb:
@@ -1155,7 +903,6 @@
         if self._debug_level >= 2:
             print('Read Vel')
 
-
     def read_corr(self, bb=False):
         if bb:
             ens = self.ensembleBB
@@ -1174,8 +921,7 @@
         if self._debug_level >= 2:
             print('Read Corr')
 
-
-    def read_amp(self,bb=False):
+    def read_amp(self, bb=False):
         if bb:
             ens = self.ensembleBB
             cfg = self.cfgbb
@@ -1192,8 +938,7 @@
         if self._debug_level >= 2:
             print('Read Amp')
 
-
-    def read_prcnt_gd(self,bb=False):
+    def read_prcnt_gd(self, bb=False):
         if bb:
             ens = self.ensembleBB
             cfg = self.cfgbb
@@ -1209,8 +954,7 @@
         if self._debug_level >= 2:
             print('Read PG')
 
-
-    def read_status(self,bb=False):
+    def read_status(self, bb=False):
         if bb:
             ens = self.ensembleBB
             cfg = self.cfgbb
@@ -1225,7 +969,6 @@
         self._nbyte = 2 + 4 * cfg['n_cells']
         if self._debug_level >= 2:
             print('Read Status')
-
 
     def read_bottom(self,):
         self.vars_read += ['dist_bt', 'vel_bt', 'corr_bt', 'amp_bt',
@@ -1459,14 +1202,8 @@
     def finalize(self, dat):
         """Remove the attributes from the data that were never loaded.
         """
-<<<<<<< HEAD
-        dat = self.outd
         for nm in set(defs.data_defs.keys()) - self.vars_read:
             defs._pop(dat, nm)
-=======
-        for nm in set(data_defs.keys()) - self.vars_read:
-            _pop(dat, nm)
->>>>>>> 9fcea383
         for nm in self.cfg:
             dat['attrs'][nm] = self.cfg[nm]
         dat['attrs']['fs'] = (dat['attrs']['sec_between_ping_groups'] *
