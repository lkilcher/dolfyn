--- conflicted
+++ resolved
@@ -146,9 +146,6 @@
     print(" Done.")
 
 
-<<<<<<< HEAD
-def _get_index(infile, reload=False, debug=False):
-=======
 def _check_index(idx, infile, fix_hw_ens=False):
     uid = np.unique(idx['ID'])
     if fix_hw_ens:
@@ -187,8 +184,7 @@
         idx['ens'] = np.unwrap(hwe.astype(np.int64), period=period) - hwe[0]
         
 
-def _get_index(infile, reload=False):
->>>>>>> 1520e524
+def _get_index(infile, reload=False, debug=False):
     index_file = infile + '.index'
     if not path.isfile(index_file) or reload:
         _create_index(infile, index_file, 2 ** 32, debug)
