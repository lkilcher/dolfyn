--- conflicted
+++ resolved
@@ -316,14 +316,9 @@
         """
         return xr.DataArray(
             np.abs(self.U).astype('float32'),
-<<<<<<< HEAD
-            attrs={'units': 'm/s',
-                   'description': 'horizontal velocity magnitude'})
-=======
             attrs={'units': 'm s-1',
                    'long_name': 'Water Speed',
                    'standard_name': 'sea_water_speed'})
->>>>>>> 088ff771
 
     @property
     def U_dir(self,):
@@ -333,13 +328,6 @@
         # Convert from radians to degrees
         angle = np.angle(self.U)*(180/np.pi)
 
-<<<<<<< HEAD
-        return xr.DataArray(angle.astype('float32'),
-                            dims=self.U.dims,
-                            coords=self.U.coords,
-                            attrs={'units': 'deg',
-                                   'description': 'horizontal velocity flow direction, CCW from X/East/streamwise'})
-=======
         return xr.DataArray(
             angle.astype('float32'),
             dims=self.U.dims,
@@ -347,7 +335,6 @@
             attrs={'units': 'degree',
                    'long_name': 'Water Direction',
                    'standard_name': 'sea_water_to_direction'})
->>>>>>> 088ff771
 
     @property
     def E_coh(self,):
@@ -360,12 +347,6 @@
         """
         E_coh = (self.upwp_**2 + self.upvp_**2 + self.vpwp_**2) ** (0.5)
 
-<<<<<<< HEAD
-        return xr.DataArray(E_coh.astype('float32'),
-                            coords={'time': self.ds['stress_vec'].time},
-                            dims=['time'],
-                            attrs={'units': self.ds['stress_vec'].units})
-=======
         return xr.DataArray(
             E_coh.astype('float32'),
             coords={'time': self.ds['stress_vec'].time},
@@ -373,7 +354,6 @@
             attrs={'units': self.ds['stress_vec'].units,
                    'long_name': 'Coherent Turbulence Energy',
                    'standard_name': 'coherent_turbulence_energy_of_sea_water'})
->>>>>>> 088ff771
 
     @property
     def I_tke(self, thresh=0):
@@ -383,12 +363,6 @@
         """
         I_tke = np.ma.masked_where(self.U_mag < thresh,
                                    np.sqrt(2 * self.tke) / self.U_mag)
-<<<<<<< HEAD
-        return xr.DataArray(I_tke.data.astype('float32'),
-                            coords=self.U_mag.coords,
-                            dims=self.U_mag.dims,
-                            attrs={'units': '% [0,1]'})
-=======
         return xr.DataArray(
             I_tke.data.astype('float32'),
             coords=self.U_mag.coords,
@@ -396,7 +370,6 @@
             attrs={'units': '% [0,1]',
                    'long_name': 'TKE Intensity',
                    'standard_name': 'specific_turbulent_kinetic_energy_intensity_of_sea_water'})
->>>>>>> 088ff771
 
     @property
     def I(self, thresh=0):
@@ -407,12 +380,6 @@
         """
         I = np.ma.masked_where(self.U_mag < thresh,
                                self.ds['U_std'] / self.U_mag)
-<<<<<<< HEAD
-        return xr.DataArray(I.data.astype('float32'),
-                            coords=self.U_mag.coords,
-                            dims=self.U_mag.dims,
-                            attrs={'units': '% [0,1]'})
-=======
         return xr.DataArray(
             I.data.astype('float32'),
             coords=self.U_mag.coords,
@@ -420,7 +387,6 @@
             attrs={'units': '% [0,1]',
                    'long_name': 'Turbulence Intensity',
                    'standard_name': 'turbulence_intensity_of_sea_water'})
->>>>>>> 088ff771
 
     @property
     def tke(self,):
