--- conflicted
+++ resolved
@@ -985,18 +985,11 @@
         psd : xarray.DataArray (3, M, N_FFT)
           The spectra in the 'u', 'v', and 'w' directions.
         """
-<<<<<<< HEAD
-        try:
-            time = self.mean(veldat.time_b5.values)
-            time_str = 'time_b5'
-        except:
-=======
 
         if 'b5' in veldat.name:
             time = self.mean(veldat.time_b5.values)
             time_str = 'time_b5'
         else:
->>>>>>> 9281138a
             time = self.mean(veldat.time.values)
             time_str = 'time'
         fs = self._parse_fs(fs)
