import numpy as np
import xarray as xr
from .binned import TimeBinner
from .time import dt642epoch, dt642date
from .rotate.api import rotate2, set_declination, set_inst2head_rotmat
from .io.api import save
from .tools.psd import coherence, phase_angle
from .tools.misc import slice1d_along_axis


@xr.register_dataset_accessor('velds')  # 'vel dataset'
class Velocity():
    """All ADCP and ADV xarray datasets wrap this base class.

    The turbulence-related attributes defined within this class 
    assume that the  ``'tke_vec'`` and ``'stress_vec'`` data entries are 
    included in the dataset. These are typically calculated using a
    :class:`VelBinner` tool, but the method for calculating these
    variables can depend on the details of the measurement
    (instrument, it's configuration, orientation, etc.).

    See Also
    ========
    :class:`VelBinner`

    """

    ########
    # Major components of the dolfyn-API

    def rotate2(self, out_frame='earth', inplace=True):
        """Rotate the dataset to a new coordinate system.

        Parameters
        ----------
        out_frame : string {'beam', 'inst', 'earth', 'principal'}
          The coordinate system to rotate the data into.

        inplace : bool (default: True)
          When True the existing data object is modified. When False
          a copy is returned.

        Returns
        -------
        ds : xarray.Dataset or None
          Returns the rotated dataset **when ``inplace=False``**, otherwise
          returns None.

        Notes
        -----
        - This function rotates all variables in ``ds.attrs['rotate_vars']``.

        - To rotate to the 'principal' frame, a value of
          ``ds.attrs['principal_heading']`` must exist. The function
          :func:`calc_principal_heading <dolfyn.calc_principal_heading>`
          is recommended for this purpose, e.g.::

              ds.attrs['principal_heading'] = dolfyn.calc_principal_heading(ds['vel'].mean(range))

          where here we are using the depth-averaged velocity to calculate
          the principal direction.

        """
        return rotate2(self.ds, out_frame, inplace)

    def set_declination(self, declin, inplace=True):
        """Set the magnetic declination

        Parameters
        ----------
        declination : float
          The value of the magnetic declination in degrees (positive
          values specify that Magnetic North is clockwise from True North)

        inplace : bool (default: True)
          When True the existing data object is modified. When False
          a copy is returned.

        Returns
        -------
        ds : xarray.Dataset or None
          Returns the rotated dataset **when ``inplace=False``**, otherwise
          returns None.

        Notes
        -----
        This method modifies the data object in the following ways:

        - If the dataset is in the *earth* reference frame at the time of
        setting declination, it will be rotated into the "*True-East*,
        *True-North*, Up" (hereafter, ETU) coordinate system

        - ``dat['orientmat']`` is modified to be an ETU to
        instrument (XYZ) rotation matrix (rather than the magnetic-ENU to
        XYZ rotation matrix). Therefore, all rotations to/from the 'earth'
        frame will now be to/from this ETU coordinate system.

        - The value of the specified declination will be stored in
        ``dat.attrs['declination']``

        - ``dat['heading']`` is adjusted for declination
        (i.e., it is relative to True North).

        - If ``dat.attrs['principal_heading']`` is set, it is
        adjusted to account for the orientation of the new 'True'
        earth coordinate system (i.e., calling set_declination on a
        data object in the principal coordinate system, then calling
        dat.rotate2('earth') will yield a data object in the new
        'True' earth coordinate system)

        """
        return set_declination(self.ds, declin, inplace)

    def set_inst2head_rotmat(self, rotmat, inplace=True):
        """
        Set the instrument to head rotation matrix for the Nortek ADV if it
        hasn't already been set through a '.userdata.json' file.

        Parameters
        ----------
        rotmat : float
            3x3 rotation matrix
        inplace : bool (default: True)
            When True the existing data object is rotated. When False
            a copy is returned that is rotated.

        Returns
        -------
        ds : xarray.Dataset or None
          Returns the rotated dataset **when ``inplace=False``**, otherwise
          returns None.

        Notes
        -----
        If the data object is in earth or principal coords, it is first
        rotated to 'inst' before assigning inst2head_rotmat, it is then
        rotated back to the coordinate system in which it was input. This
        way the inst2head_rotmat gets applied correctly (in inst
        coordinate system).

        """
        return set_inst2head_rotmat(self.ds, rotmat, inplace)

    def save(self, filename, **kwargs):
        """Save the data object (underlying xarray dataset) as netCDF (.nc).

        Parameters
        ----------
        filename : str
            Filename and/or path with the '.nc' extension
        **kwargs : these are passed directly to :func:`xarray.Dataset.to_netcdf`.

        Notes
        -----
        See |dlfn|'s :func:`save <dolfyn.io.api.save>` function for
        additional details.

        """
        save(self.ds, filename, **kwargs)

    ########
    # Magic methods of the API

    def __init__(self, ds, *args, **kwargs):
        self.ds = ds

    def __getitem__(self, key):
        return self.ds[key]

    def __contains__(self, val):
        return val in self.ds

    def __repr__(self, ):
        time_string = '{:.2f} {} (started: {})'
        if ('time' not in self or dt642epoch(self['time'][0]) < 1):
            time_string = '-->No Time Information!<--'
        else:
            tm = self['time'][[0, -1]].values
            dt = dt642date(tm[0])[0]
            delta = (dt642epoch(tm[-1]) -
                     dt642epoch(tm[0])) / (3600 * 24)  # days
            if delta > 1:
                units = 'days'
            elif delta * 24 > 1:
                units = 'hours'
                delta *= 24
            elif delta * 24 * 60 > 1:
                delta *= 24 * 60
                units = 'minutes'
            else:
                delta *= 24 * 3600
                units = 'seconds'
            try:
                time_string = time_string.format(delta, units,
                                                 dt.strftime('%b %d, %Y %H:%M'))
            except AttributeError:
                time_string = '-->Error in time info<--'

        p = self.ds.attrs
        t_shape = self['time'].shape
        if len(t_shape) > 1:
            shape_string = '({} bins, {} pings @ {}Hz)'.format(
                t_shape[0], t_shape, p.get('fs'))
        else:
            shape_string = '({} pings @ {}Hz)'.format(
                t_shape[0], p.get('fs', '??'))
        _header = ("<%s data object>: "
                   " %s %s\n"
                   "  . %s\n"
                   "  . %s-frame\n"
                   "  . %s\n" %
                   (p.get('inst_type'),
                    self.ds.attrs['inst_make'], self.ds.attrs['inst_model'],
                    time_string,
                    p.get('coord_sys'),
                    shape_string))
        _vars = '  Variables:\n'

        # Specify which variable show up in this view here.
        # * indicates a wildcard
        # This list also sets the display order.
        # Only the first 12 matches are displayed.
        show_vars = ['time*', 'vel*', 'range', 'range_echo',
                     'orientmat', 'heading', 'pitch', 'roll',
                     'temp', 'press*', 'amp*', 'corr*',
                     'accel', 'angrt', 'mag',
                     'echo',
                     ]
        n = 0
        for v in show_vars:
            if n > 12:
                break
            if v.endswith('*'):
                v = v[:-1]  # Drop the '*'
                for nm in self.variables:
                    if n > 12:
                        break
                    if nm.startswith(v):
                        n += 1
                        _vars += '  - {} {}\n'.format(nm, self.ds[nm].dims)
            elif v in self.ds:
                _vars += '  - {} {}\n'.format(v, self.ds[v].dims)
        if n < len(self.variables):
            _vars += '  ... and others (see `<obj>.variables`)\n'
        return _header + _vars

    ######
    # Duplicate valuable xarray properties here.
    @property
    def variables(self, ):
        """A sorted list of the variable names in the dataset."""
        return sorted(self.ds.variables)

    @property
    def attrs(self, ):
        """The attributes in the dataset."""
        return self.ds.attrs

    @property
    def coords(self, ):
        """The coordinates in the dataset."""
        return self.ds.coords

    ######
    # A bunch of DOLfYN specific properties
    @property
    def u(self,):
        """The first velocity component.

        This is simply a shortcut to self['vel'][0]. Therefore,
        depending on the coordinate system of the data object
        (self.attrs['coord_sys']), it is:

        - beam:      beam1
        - inst:      x
        - earth:     east
        - principal: streamwise
        """
        return self.ds['vel'][0]

    @property
    def v(self,):
        """The second velocity component.

        This is simply a shortcut to self['vel'][1]. Therefore,
        depending on the coordinate system of the data object
        (self.attrs['coord_sys']), it is:

        - beam:      beam2
        - inst:      y
        - earth:     north
        - principal: cross-stream
        """
        return self.ds['vel'][1]

    @property
    def w(self,):
        """The third velocity component.

        This is simply a shortcut to self['vel'][2]. Therefore,
        depending on the coordinate system of the data object
        (self.attrs['coord_sys']), it is:

        - beam:      beam3
        - inst:      z
        - earth:     up
        - principal: up
        """
        return self.ds['vel'][2]

    @property
    def U(self,):
        """Horizontal velocity as a complex quantity
        """
        return xr.DataArray(
            (self.u + self.v * 1j),
            attrs={'units': 'm/s',
                   'description': 'horizontal velocity (complex)'})

    @property
    def U_mag(self,):
        """Horizontal velocity magnitude
        """
        return xr.DataArray(
            np.abs(self.U),
            attrs={'units': 'm/s',
                   'description': 'horizontal velocity magnitude'})

    @property
    def U_dir(self,):
        """Angle of horizontal velocity vector, degrees counterclockwise from
        X/East/streamwise. Direction is 'to', as opposed to 'from'.
        """
        # Convert from radians to degrees
        angle = np.angle(self.U)*(180/np.pi)

        return xr.DataArray(angle,
                            dims=self.U.dims,
                            coords=self.U.coords,
                            attrs={'units': 'deg',
                                   'description': 'horizontal velocity flow direction, CCW from X/East/streamwise'})

    @property
    def E_coh(self,):
        """Coherent turbulent energy

        Niel Kelley's 'coherent turbulence energy', which is the RMS
        of the Reynold's stresses.

        See: NREL Technical Report TP-500-52353
        """
        E_coh = (self.upwp_**2 + self.upvp_**2 + self.vpwp_**2) ** (0.5)

        return xr.DataArray(E_coh,
                            coords={'time': self.ds['stress_vec'].time},
                            dims=['time'],
                            attrs={'units': self.ds['stress_vec'].units},
                            name='E_coh')

    @property
    def I_tke(self, thresh=0):
        """Turbulent kinetic energy intensity.

        Ratio of sqrt(tke) to horizontal velocity magnitude.
        """
        I_tke = np.ma.masked_where(self.U_mag < thresh,
                                   np.sqrt(2 * self.tke) / self.U_mag)
        return xr.DataArray(I_tke.data,
                            coords=self.U_mag.coords,
                            dims=self.U_mag.dims,
                            attrs={'units': '% [0,1]'},
                            name='TKE intensity')

    @property
    def I(self, thresh=0):
        """Turbulence intensity.

        Ratio of standard deviation of horizontal velocity
        to horizontal velocity magnitude.
        """
        I = np.ma.masked_where(self.U_mag < thresh,
                               self.ds['U_std'] / self.U_mag)
        return xr.DataArray(I.data,
                            coords=self.U_mag.coords,
                            dims=self.U_mag.dims,
                            attrs={'units': '% [0,1]'},
                            name='turbulence intensity')

    @property
    def tke(self,):
        """Turbulent kinetic energy (sum of the three components)
        """
        tke = self.ds['tke_vec'].sum('tke') / 2
        tke.name = 'TKE'
        tke.attrs['units'] = self.ds['tke_vec'].units
        return tke

    @property
    def upvp_(self,):
        """u'v'bar Reynolds stress
        """
        return self.ds['stress_vec'].sel(tau="upvp_")

    @property
    def upwp_(self,):
        """u'w'bar Reynolds stress
        """
        return self.ds['stress_vec'].sel(tau="upwp_")

    @property
    def vpwp_(self,):
        """v'w'bar Reynolds stress
        """
        return self.ds['stress_vec'].sel(tau="vpwp_")

    @property
    def upup_(self,):
        """u'u'bar component of the tke
        """
        return self.ds['tke_vec'].sel(tke="upup_")

    @property
    def vpvp_(self,):
        """v'v'bar component of the tke
        """
        return self.ds['tke_vec'].sel(tke="vpvp_")

    @property
    def wpwp_(self,):
        """w'w'bar component of the tke
        """
        return self.ds['tke_vec'].sel(tke="wpwp_")


class VelBinner(TimeBinner):
    """This is the base binning (averaging) tool.
    All |dlfn| binning tools derive from this base class.

    Examples
    ========
    The VelBinner class is used to compute averages and turbulence
    statistics from 'raw' (not averaged) ADV or ADP measurements, for
    example::

        # First read or load some data.
        rawdat = dolfyn.read_example('BenchFile01.ad2cp')

        # Now initialize the averaging tool:
        binner = dolfyn.VelBinner(n_bin=600, fs=rawdat.fs)

        # This computes the basic averages
        avg = binner.do_avg(rawdat)

    """
    # This defines how cross-spectra and stresses are computed.
    _cross_pairs = [(0, 1), (0, 2), (1, 2)]

    def do_avg(self, raw_ds, out_ds=None, names=None, noise=[0, 0, 0]):
        """Bin the dataset and calculate the ensemble averages of each 
        variable.

        Parameters
        ----------
        raw_ds : xarray.Dataset
           The raw data structure to be binned
        out_ds : xarray.Dataset
           The bin'd (output) data object to which averaged data is added.
        names : list of strings
           The names of variables to be averaged.  If `names` is None,
           all data in `raw_ds` will be binned.
        noise : list or numpy.ndarray
<<<<<<< HEAD
          Instrument's doppler noise in same units as velocity
=======
          instrument's doppler noise in same units as velocity
>>>>>>> aa9c7ef8

        Returns
        -------
        out_ds : xarray.Dataset
          The new (or updated when out_ds is not None) dataset
          with the averages of all the variables in raw_ds.

        Raises
        ------
        AttributeError : when out_ds is supplied as input (not None)
        and the values in out_ds.attrs are inconsistent with
        raw_ds.attrs or the properties of this VelBinner (n_bin,
        n_fft, fs, etc.)

        Notes
        -----
        raw_ds.attrs are copied to out_ds.attrs. Inconsistencies
        between the two (when out_ds is specified as input) raise an
        AttributeError.

        """
        out_ds = self._check_ds(raw_ds, out_ds)

        if names is None:
            names = raw_ds.data_vars

        for ky in names:
            # set up dimensions and coordinates for Dataset
            dims_list = raw_ds[ky].dims
            coords_dict = {}
            for nm in dims_list:
                if 'time' in nm:
                    coords_dict[nm] = self.mean(raw_ds[ky][nm].values)
                else:
                    coords_dict[nm] = raw_ds[ky][nm].values

            # create Dataset
            if 'ensemble' not in ky:
                try:  # variables with time coordinate
                    out_ds[ky] = xr.DataArray(self.mean(raw_ds[ky].values),
                                              coords=coords_dict,
                                              dims=dims_list,
                                              attrs=raw_ds[ky].attrs)
                except:  # variables not needing averaging
                    pass
            # Add standard deviation
            std = (np.nanstd(self.reshape(raw_ds.velds.U_mag.values),
                             axis=-1,
                             dtype=np.float64) - (noise[0] + noise[1])/2)
            out_ds['U_std'] = xr.DataArray(
                std,
                dims=raw_ds.vel.dims[1:],
                attrs={'units': 'm/s',
                       'description': 'horizontal velocity std dev'})
<<<<<<< HEAD

        return out_ds

    def do_var(self, raw_ds, out_ds=None, names=None, suffix='_var'):
        """Bin the dataset and calculate the ensemble variances of each 
        variable. Complementary to `do_avg()`.

        Parameters
        ----------
        raw_ds : xarray.Dataset
           The raw data structure to be binned.
        out_ds : xarray.Dataset
           The binned (output) dataset to which variance data is added,
           nominally dataset output from `do_avg()`
        names : list of strings
           The names of variables of which to calculate variance.  If
           `names` is None, all data in `raw_ds` will be binned.

        Returns
        -------
        out_ds : xarray.Dataset
          The new (or updated when out_ds is not None) dataset
          with the variance of all the variables in raw_ds.

=======

        return out_ds

    def do_var(self, raw_ds, out_ds=None, names=None, suffix='_var'):
        """Bin the dataset and calculate the ensemble variances of each 
        variable. Complementary to `do_avg()`.

        Parameters
        ----------
        raw_ds : xarray.Dataset
           The raw data structure to be binned.
        out_ds : xarray.Dataset
           The binned (output) dataset to which variance data is added,
           nominally dataset output from `do_avg()`
        names : list of strings
           The names of variables of which to calculate variance.  If
           `names` is None, all data in `raw_ds` will be binned.

        Returns
        -------
        out_ds : xarray.Dataset
          The new (or updated when out_ds is not None) dataset
          with the variance of all the variables in raw_ds.

>>>>>>> aa9c7ef8
        Raises
        ------
        AttributeError : when out_ds is supplied as input (not None)
        and the values in out_ds.attrs are inconsistent with
        raw_ds.attrs or the properties of this VelBinner (n_bin,
        n_fft, fs, etc.)

        Notes
        -----
        raw_ds.attrs are copied to out_ds.attrs. Inconsistencies
        between the two (when out_ds is specified as input) raise an
        AttributeError.

        """
        out_ds = self._check_ds(raw_ds, out_ds)

        if names is None:
            names = raw_ds.data_vars

        for ky in names:
            # set up dimensions and coordinates for dataarray
            dims_list = raw_ds[ky].dims
            coords_dict = {}
            for nm in dims_list:
                if 'time' in nm:
                    coords_dict[nm] = self.mean(raw_ds[ky][nm].values)
                else:
                    coords_dict[nm] = raw_ds[ky][nm].values

            # create Dataset
            if 'ensemble' not in ky:
                try:  # variables with time coordinate
                    out_ds[ky+suffix] = xr.DataArray(self.var(raw_ds[ky].values),
                                                     coords=coords_dict,
                                                     dims=dims_list,
                                                     attrs=raw_ds[ky].attrs)
                except:  # variables not needing averaging
                    pass

        return out_ds

    def calc_coh(self, veldat1, veldat2, window='hann', debias=True,
                 noise=(0, 0), n_fft_coh=None, n_bin=None):
        """Calculate coherence between `veldat1` and `veldat2`.

        Parameters
        ----------
        veldat1 : xarray.DataArray
          The first (the longer, if applicable) raw dataArray of which to 
          calculate coherence
        veldat2 : xarray.DataArray
          The second (the shorter, if applicable) raw dataArray of which to 
          calculate coherence
        window : str
          String indicating the window function to use (default: 'hanning')
        noise : float
          The white-noise level of the measurement (in the same units
          as `veldat`).
        n_fft_coh : int
          n_fft of veldat2, number of elements per bin if 'None' is taken 
          from VelBinner
        n_bin : int
          n_bin of veldat2, number of elements per bin if 'None' is taken 
          from VelBinner

        Returns
        -------
        da : xarray.DataArray
          The coherence between signal veldat1 and veldat2.

        Notes
        -----
        The two velocity inputs do not have to be perfectly synchronized, but 
        they should have the same start and end timestamps.

        """
        if veldat1.size < veldat2.size:
            raise Exception(
                "veldat1 is shorter than veldat2. Please switch these inputs.")

        dat1 = veldat1.values
        dat2 = veldat2.values

        if n_fft_coh is None:
            n_fft = self.n_fft_coh
        else:
            n_fft = int(n_fft_coh)

        # want each slice to carry the same timespan
        n_bin2 = self._parse_nbin(n_bin)  # bins for shorter array
        n_bin1 = int(dat1.shape[-1]/(dat2.shape[-1]/n_bin2))

        oshp = self._outshape_fft(dat1.shape, n_fft=n_fft, n_bin=n_bin1)
        oshp[-2] = np.min([oshp[-2], int(dat2.shape[-1] // n_bin2)])
        out = np.empty(oshp, dtype=dat1.dtype)

        # The data is detrended in psd, so we don't need to do it here.
        dat1 = self.reshape(dat1, n_pad=n_fft, n_bin=n_bin1)
        dat2 = self.reshape(dat2, n_pad=n_fft, n_bin=n_bin2)

        for slc in slice1d_along_axis(out.shape, -1):
            out[slc] = coherence(dat1[slc], dat2[slc], n_fft,
                                 window=window, debias=debias,
                                 noise=noise)

        freq = self.calc_freq(self.fs, units='Hz', coh=True)

        # Get time from shorter vector
        dims_list, coords_dict = self._new_coords(veldat2)
        # tack on new coordinate
        dims_list.append('f')
        coords_dict['f'] = freq

        da = xr.DataArray(out, name='coherence',
                          coords=coords_dict,
                          dims=dims_list)
        da['f'].attrs['units'] = 'Hz'

        return da

    def calc_phase_angle(self, veldat1, veldat2, window='hann',
                         n_fft_coh=None, n_bin=None):
        """Calculate the phase difference between two signals as a
        function of frequency (complimentary to coherence).

        Parameters
        ----------
        veldat1 : xarray.DataArray
          The first (the longer, if applicable) raw dataArray of which to 
          calculate phase angle
        veldat2 : xarray.DataArray
          The second (the shorter, if applicable) raw dataArray of which 
          to calculate phase angle
        window : str
          String indicating the window function to use (default: 'hanning').
        n_fft : int
          Number of elements per bin if 'None' is taken from VelBinner
        n_bin : int
          Number of elements per bin from veldat2 if 'None' is taken 
          from VelBinner

        Returns
        -------
        da : xarray.DataArray
          The phase difference between signal veldat1 and veldat2.

        Notes
        -----
        The two velocity inputs do not have to be perfectly synchronized, but 
        they should have the same start and end timestamps.

        """
        if veldat1.size < veldat2.size:
            raise Exception(
                "veldat1 is shorter than veldat2. Please switch these inputs.")

        dat1 = veldat1.values
        dat2 = veldat2.values

        if n_fft_coh is None:
            n_fft = self.n_fft_coh
        else:
            n_fft = int(n_fft_coh)

        # want each slice to carry the same timespan
        n_bin2 = self._parse_nbin(n_bin)  # bins for shorter array
        n_bin1 = int(dat1.shape[-1]/(dat2.shape[-1]/n_bin2))

        oshp = self._outshape_fft(dat1.shape, n_fft=n_fft, n_bin=n_bin1)
        oshp[-2] = np.min([oshp[-2], int(dat2.shape[-1] // n_bin2)])

        # The data is detrended in psd, so we don't need to do it here:
        dat1 = self.reshape(dat1, n_pad=n_fft, n_bin=n_bin1)
        dat2 = self.reshape(dat2, n_pad=n_fft, n_bin=n_bin2)
        out = np.empty(oshp, dtype='c{}'.format(dat2.dtype.itemsize * 2))

        for slc in slice1d_along_axis(out.shape, -1):
            # PSD's are computed in radian units:
            out[slc] = phase_angle(dat1[slc], dat2[slc], n_fft,
                                   window=window)

        freq = self.calc_freq(self.fs, units='Hz', coh=True)

        # Get time from shorter vector
        dims_list, coords_dict = self._new_coords(veldat2)
        # tack on new coordinate
        dims_list.append('f')
        coords_dict['f'] = freq

        da = xr.DataArray(out, name='phase_angle',
                          coords=coords_dict,
                          dims=dims_list)
        da['f'].attrs['units'] = 'Hz'

        return da

    def calc_acov(self, veldat, n_bin=None):
        """Calculate the auto-covariance of the raw-signal `veldat`

        Parameters
        ----------
        veldat : xarray.DataArray
          The raw dataArray of which to calculate auto-covariance
        n_bin : float
          Number of data elements to use

        Returns
        -------
        da : xarray.DataArray
          The auto-covariance of veldat

        Notes
        -----
        As opposed to calc_xcov, which returns the full
        cross-covariance between two arrays, this function only
        returns a quarter of the full auto-covariance. It computes the
        auto-covariance over half of the range, then averages the two
        sides (to return a 'quartered' covariance).

        This has the advantage that the 0 index is actually zero-lag.

        """
        indat = veldat.values

        n_bin = self._parse_nbin(n_bin)
        out = np.empty(self._outshape(indat.shape, n_bin=n_bin)[:-1] +
                       [int(n_bin // 4)], dtype=indat.dtype)
        dt1 = self.reshape(indat, n_pad=n_bin / 2 - 2)
        # Here we de-mean only on the 'valid' range:
        dt1 = dt1 - dt1[..., :, int(n_bin // 4):
                        int(-n_bin // 4)].mean(-1)[..., None]
        dt2 = self.demean(indat)
        se = slice(int(n_bin // 4) - 1, None, 1)
        sb = slice(int(n_bin // 4) - 1, None, -1)
        for slc in slice1d_along_axis(dt1.shape, -1):
            tmp = np.correlate(dt1[slc], dt2[slc], 'valid')
            # The zero-padding in reshape means we compute coherence
            # from one-sided time-series for first and last points.
            if slc[-2] == 0:
                out[slc] = tmp[se]
            elif slc[-2] == dt2.shape[-2] - 1:
                out[slc] = tmp[sb]
            else:
                # For the others we take the average of the two sides.
                out[slc] = (tmp[se] + tmp[sb]) / 2

        dims_list, coords_dict = self._new_coords(veldat)
        # tack on new coordinate
<<<<<<< HEAD
        dims_list.append('lag')
        coords_dict['lag'] = np.arange(n_bin//4)

        da = xr.DataArray(out, name='auto_covariance',
                          coords=coords_dict,
                          dims=dims_list,)
        da['lag'].attrs['units'] = 'timestep'
=======
        dims_list.append('dt')
        coords_dict['dt'] = np.arange(n_bin//4)

        da = xr.DataArray(out, name='auto-covariance',
                          coords=coords_dict,
                          dims=dims_list,)
        da['dt'].attrs['units'] = 'timestep'
>>>>>>> aa9c7ef8

        return da

    def calc_xcov(self, veldat1, veldat2, npt=1,
                  n_bin=None, normed=False):
        """Calculate the cross-covariance between arrays veldat1 and veldat2

        Parameters
        ----------
        veldat1 : xarray.DataArray
          The first raw dataArray of which to calculate cross-covariance
        veldat2 : xarray.DataArray
          The second raw dataArray of which to calculate cross-covariance
        npt : int
          Number of timesteps (lag) to calculate covariance
        n_fft : int
          n_fft of veldat2, number of elements per bin if 'None' is taken 
          from VelBinner
        n_bin : int
          n_bin of veldat2, number of elements per bin if 'None' is taken 
          from VelBinner

        Returns
        -------
        da : xarray.DataArray
          The cross-covariance between signal veldat1 and veldat2.

        Notes
        -----
        The two velocity inputs must be the same length

        """
        dat1 = veldat1.values
        dat2 = veldat2.values

        # want each slice to carry the same timespan
        n_bin2 = self._parse_nbin(n_bin)
        n_bin1 = int(dat1.shape[-1]/(dat2.shape[-1]/n_bin2))

        shp = self._outshape(dat1.shape, n_bin=n_bin1)
        shp[-2] = min(shp[-2], self._outshape(dat2.shape, n_bin=n_bin2)[-2])

        # reshape dat1 to be the same size as dat2
        out = np.empty(shp[:-1] + [npt], dtype=dat1.dtype)
        tmp = int(n_bin2) - int(n_bin1) + npt
        dt1 = self.reshape(dat1, n_pad=tmp-1, n_bin=n_bin1)

        # Note here I am demeaning only on the 'valid' range:
        dt1 = dt1 - dt1[..., :, int(tmp // 2):int(-tmp // 2)].mean(-1)[..., None]
        # Don't need to pad the second variable:
        dt2 = self.demean(dat2, n_bin=n_bin2)

        for slc in slice1d_along_axis(shp, -1):
            out[slc] = np.correlate(dt1[slc], dt2[slc], 'valid')
        if normed:
            out /= (self.std(dat1, n_bin=n_bin1)[..., :shp[-2]] *
                    self.std(dat2, n_bin=n_bin2)[..., :shp[-2]] *
                    n_bin2)[..., None]

        dims_list, coords_dict = self._new_coords(veldat1)
        # tack on new coordinate
        dims_list.append('dt')
        coords_dict['dt'] = np.arange(npt)

<<<<<<< HEAD
        da = xr.DataArray(out, name='cross_covariance',
                          coords=coords_dict,
                          dims=dims_list)
        da['dt'].attrs['units'] = 'timestep'

=======
        da = xr.DataArray(out, name='cross-covariance',
                          coords=coords_dict,
                          dims=dims_list)
>>>>>>> aa9c7ef8
        return da

    def calc_tke(self, veldat, noise=[0, 0, 0], detrend=True):
        """Calculate the tke (variances of u,v,w).

        Parameters
        ----------
        veldat : xarray.DataArray
            Velocity data array from ADV or single beam from ADCP. 
            The last dimension is assumed to be time.
        noise : float
            a three-element vector of the noise levels of the
            velocity data for ach component of velocity.
        detrend : bool (default: False)
            detrend the velocity data (True), or simply de-mean it
            (False), prior to computing tke. Note: the psd routines
            use detrend, so if you want to have the same amount of
            variance here as there use ``detrend=True``.

        Returns
        -------
        ds : xarray.DataArray
            dataArray containing u'u'_, v'v'_ and w'w'_

        """
        if 'dir' in veldat.dims:
            # will error for ADCP 4-beam, but not for single beam
            vel = veldat.values
        else:  # for single beam input
            vel = veldat.values

        if detrend:
            vel = self.detrend(vel)
        else:
            vel = self.demean(vel)

        if 'b5' in veldat.name:
            time = self.mean(veldat.time_b5.values)
        else:
            time = self.mean(veldat.time.values)

        out = np.nanmean(vel**2, -1,
                         dtype=np.float64,
                         ).astype('float32')

        out[0] -= noise[0] ** 2
        out[1] -= noise[1] ** 2
        out[2] -= noise[2] ** 2

        da = xr.DataArray(out, name='tke_vec',
                          dims=veldat.dims,
                          attrs={'units': 'm^2/^2'})

        if 'dir' in veldat.dims:
            da = da.rename({'dir': 'tke'})
            da = da.assign_coords({'tke': ["upup_", "vpvp_", "wpwp_"],
                                   'time': time})
        else:
            if 'b5' in veldat.name:
                da = da.assign_coords({'time_b5': time})
            else:
                da = da.assign_coords({'time': time})

        return da

    def calc_psd(self, veldat,
                 freq_units='rad/s',
                 fs=None,
                 window='hann',
                 noise=[0, 0, 0],
                 n_bin=None, n_fft=None, n_pad=None,
                 step=None):
        """Calculate the power spectral density of velocity.

        Parameters
        ----------
        veldat : xr.DataArray
          The raw velocity data (of dims 'dir' and 'time').
        freq_units : string
          Frequency units of the returned spectra in either Hz or rad/s 
          (`f` or :math:`\\omega`)
        fs : float (optional)
          The sample rate (default: from the binner).
        window : string or array
          Specify the window function.
        noise : list(3 floats) (optional)
          Noise level of each component's velocity measurement
          (default 0).
        n_bin : int (optional)
          The bin-size (default: from the binner).
        n_fft : int (optional)
          The fft size (default: from the binner).
        n_pad : int (optional)
          The number of values to pad with zero (default: 0)
        step : int (optional)
          Controls amount of overlap in fft (default: the step size is
          chosen to maximize data use, minimize nens, and have a
          minimum of 50% overlap.).

        Returns
        -------
        psd : xarray.DataArray (3, M, N_FFT)
          The spectra in the 'u', 'v', and 'w' directions.

        """
        try:
            time = self.mean(veldat.time_b5.values)
            time_str = 'time_b5'
        except:
            time = self.mean(veldat.time.values)
            time_str = 'time'
        fs = self._parse_fs(fs)
        n_fft = self._parse_nfft(n_fft)
        veldat = veldat.values

        # Create frequency vector, also checks whether using f or omega
        freq = self.calc_freq(units=freq_units)
        if 'rad' in freq_units:
            fs = 2*np.pi*fs
            freq_units = 'rad/s'
            units = 'm^2/s/rad'
        else:
            freq_units = 'Hz'
            units = 'm^2/s^2/Hz'

        # Spectra, if input is full velocity or a single array
        if len(veldat.shape) == 2:
            assert veldat.shape[0] == 3, "Function can only handle 1D or 3D arrays." \
                " If ADCP data, please select a specific depth bin."

            out = np.empty(self._outshape_fft(veldat[:3].shape),
                           dtype=np.float32)
            for idx in range(3):
                out[idx] = self.calc_psd_base(veldat[idx], fs=fs, noise=noise[idx],
                                              window=window, n_bin=n_bin,
                                              n_pad=n_pad, n_fft=n_fft, step=step)
<<<<<<< HEAD
            coords = {'S': ['Sxx', 'Syy', 'Szz'], time_str: time, 'freq': freq}
            dims = ['S', time_str, 'freq']
        else:
            out = self.calc_psd_base(veldat, fs=fs, noise=noise[0], window=window,
                                     n_bin=n_bin, n_pad=n_pad, n_fft=n_fft, step=step)
            coords = {time_str: time, 'freq': freq}
            dims = [time_str, 'freq']

        psd = xr.DataArray(out, name='psd',
                           coords=coords,
                           dims=dims,
                           attrs={'units': units, 'n_fft': n_fft})
        psd['freq'].attrs['units'] = freq_units

        return psd
=======
            coords = {'S': ['Sxx', 'Syy', 'Szz'], time_str: time, f_key: freq}
            dims = ['S', time_str, f_key]
        else:
            out = self.calc_psd_base(veldat, fs=fs, noise=noise[0], window=window,
                                     n_bin=n_bin, n_pad=n_pad, n_fft=n_fft, step=step)
            coords = {time_str: time, f_key: freq}
            dims = [time_str, f_key]

        da = xr.DataArray(out,
                          name='psd',
                          coords=coords,
                          dims=dims,
                          attrs={'units': units, 'n_fft': n_fft})
        da[f_key].attrs['units'] = freq_units

        return da
>>>>>>> aa9c7ef8
<|MERGE_RESOLUTION|>--- conflicted
+++ resolved
@@ -469,11 +469,7 @@
            The names of variables to be averaged.  If `names` is None,
            all data in `raw_ds` will be binned.
         noise : list or numpy.ndarray
-<<<<<<< HEAD
           Instrument's doppler noise in same units as velocity
-=======
-          instrument's doppler noise in same units as velocity
->>>>>>> aa9c7ef8
 
         Returns
         -------
@@ -528,7 +524,6 @@
                 dims=raw_ds.vel.dims[1:],
                 attrs={'units': 'm/s',
                        'description': 'horizontal velocity std dev'})
-<<<<<<< HEAD
 
         return out_ds
 
@@ -553,32 +548,6 @@
           The new (or updated when out_ds is not None) dataset
           with the variance of all the variables in raw_ds.
 
-=======
-
-        return out_ds
-
-    def do_var(self, raw_ds, out_ds=None, names=None, suffix='_var'):
-        """Bin the dataset and calculate the ensemble variances of each 
-        variable. Complementary to `do_avg()`.
-
-        Parameters
-        ----------
-        raw_ds : xarray.Dataset
-           The raw data structure to be binned.
-        out_ds : xarray.Dataset
-           The binned (output) dataset to which variance data is added,
-           nominally dataset output from `do_avg()`
-        names : list of strings
-           The names of variables of which to calculate variance.  If
-           `names` is None, all data in `raw_ds` will be binned.
-
-        Returns
-        -------
-        out_ds : xarray.Dataset
-          The new (or updated when out_ds is not None) dataset
-          with the variance of all the variables in raw_ds.
-
->>>>>>> aa9c7ef8
         Raises
         ------
         AttributeError : when out_ds is supplied as input (not None)
@@ -827,7 +796,6 @@
 
         dims_list, coords_dict = self._new_coords(veldat)
         # tack on new coordinate
-<<<<<<< HEAD
         dims_list.append('lag')
         coords_dict['lag'] = np.arange(n_bin//4)
 
@@ -835,15 +803,6 @@
                           coords=coords_dict,
                           dims=dims_list,)
         da['lag'].attrs['units'] = 'timestep'
-=======
-        dims_list.append('dt')
-        coords_dict['dt'] = np.arange(n_bin//4)
-
-        da = xr.DataArray(out, name='auto-covariance',
-                          coords=coords_dict,
-                          dims=dims_list,)
-        da['dt'].attrs['units'] = 'timestep'
->>>>>>> aa9c7ef8
 
         return da
 
@@ -908,17 +867,11 @@
         dims_list.append('dt')
         coords_dict['dt'] = np.arange(npt)
 
-<<<<<<< HEAD
         da = xr.DataArray(out, name='cross_covariance',
                           coords=coords_dict,
                           dims=dims_list)
         da['dt'].attrs['units'] = 'timestep'
 
-=======
-        da = xr.DataArray(out, name='cross-covariance',
-                          coords=coords_dict,
-                          dims=dims_list)
->>>>>>> aa9c7ef8
         return da
 
     def calc_tke(self, veldat, noise=[0, 0, 0], detrend=True):
@@ -1055,7 +1008,6 @@
                 out[idx] = self.calc_psd_base(veldat[idx], fs=fs, noise=noise[idx],
                                               window=window, n_bin=n_bin,
                                               n_pad=n_pad, n_fft=n_fft, step=step)
-<<<<<<< HEAD
             coords = {'S': ['Sxx', 'Syy', 'Szz'], time_str: time, 'freq': freq}
             dims = ['S', time_str, 'freq']
         else:
@@ -1070,22 +1022,4 @@
                            attrs={'units': units, 'n_fft': n_fft})
         psd['freq'].attrs['units'] = freq_units
 
-        return psd
-=======
-            coords = {'S': ['Sxx', 'Syy', 'Szz'], time_str: time, f_key: freq}
-            dims = ['S', time_str, f_key]
-        else:
-            out = self.calc_psd_base(veldat, fs=fs, noise=noise[0], window=window,
-                                     n_bin=n_bin, n_pad=n_pad, n_fft=n_fft, step=step)
-            coords = {time_str: time, f_key: freq}
-            dims = [time_str, f_key]
-
-        da = xr.DataArray(out,
-                          name='psd',
-                          coords=coords,
-                          dims=dims,
-                          attrs={'units': units, 'n_fft': n_fft})
-        da[f_key].attrs['units'] = freq_units
-
-        return da
->>>>>>> aa9c7ef8
+        return psd