from dolfyn.tests import test_read_adp as tr, test_read_adv as tv
from dolfyn.tests.base import load_netcdf as load, save_netcdf as save, assert_allclose
from dolfyn import VelBinner, read_example
import dolfyn.adv.api as avm
from xarray.testing import assert_identical
import numpy as np
import pytest


class adv_setup():
    def __init__(self, tv):
        self.dat1 = tv.dat.copy(deep=True)
        self.dat2 = read_example('burst_mode01.VEC', nens=90)
        fs = self.dat1.fs
        self.avg_tool = VelBinner(n_bin=fs, fs=fs)


class adp_setup():
    def __init__(self, tr):
        self.dat = tr.dat_sig.copy(deep=True)
        fs = self.dat.fs
        with pytest.warns(UserWarning):
            self.avg_tool = VelBinner(n_bin=fs*20, fs=fs, n_fft=fs*40)


def test_do_func(make_data=False):
    dat_vec = adv_setup(tv)
    adat_vec = dat_vec.avg_tool.do_avg(dat_vec.dat1)
    adat_vec = dat_vec.avg_tool.do_var(dat_vec.dat1, adat_vec)

    dat_sig = adp_setup(tr)
    adat_sig = dat_sig.avg_tool.do_avg(dat_sig.dat)
    adat_sig = dat_sig.avg_tool.do_var(dat_sig.dat, adat_sig)

    if make_data:
        save(adat_vec, 'vector_data01_avg.nc')
        save(adat_sig, 'BenchFile01_avg.nc')
        return

    assert_allclose(adat_vec, load('vector_data01_avg.nc'), atol=1e-6)
    assert_allclose(adat_sig, load('BenchFile01_avg.nc'), atol=1e-6)


def test_calc_func(make_data=False):
    dat_vec = adv_setup(tv)
    test_ds = type(dat_vec.dat1)()
    test_ds_dif = type(dat_vec.dat1)()
    c = dat_vec.avg_tool

    dat_adp = adp_setup(tr)
    c2 = dat_adp.avg_tool
    test_ds_adp = type(dat_adp.dat)()

    test_ds['coh'] = c.calc_coh(
        dat_vec.dat1.vel[0], dat_vec.dat1.vel[1], n_fft_coh=dat_vec.dat1.fs)
    test_ds['pang'] = c.calc_phase_angle(
        dat_vec.dat1.vel[0], dat_vec.dat1.vel[1], n_fft_coh=dat_vec.dat1.fs)
    test_ds['xcov'] = c.calc_xcov(dat_vec.dat1.vel[0], dat_vec.dat1.vel[1])
    test_ds['acov'] = c.calc_acov(dat_vec.dat1.vel)
<<<<<<< HEAD
    test_ds['tke_vec_detrend'] = c.calc_tke(dat_vec.dat1.vel)
=======
    test_ds['tke_vec_detrend'] = c.calc_tke(dat_vec.dat1.vel, detrend=True)
>>>>>>> 9281138a
    test_ds['tke_vec_demean'] = c.calc_tke(dat_vec.dat1.vel, detrend=False)
    test_ds['psd'] = c.calc_psd(dat_vec.dat1.vel, freq_units='Hz')

    # Different lengths
    test_ds_dif['coh_dif'] = c.calc_coh(
        dat_vec.dat1.vel, dat_vec.dat2.vel)
    test_ds_dif['pang_dif'] = c.calc_phase_angle(
        dat_vec.dat1.vel, dat_vec.dat2.vel)

    # Test ADCP single vector spectra, cross-spectra to test radians code
    test_ds_adp['psd_b5'] = c2.calc_psd(
        dat_adp.dat.vel_b5.isel(range_b5=5), freq_units='rad', window='hamm')
    test_ds_adp['tke_b5'] = c2.calc_tke(dat_adp.dat.vel_b5)

    if make_data:
        save(test_ds, 'vector_data01_func.nc')
        save(test_ds_dif, 'vector_data01_funcdif.nc')
        save(test_ds_adp, 'BenchFile01_func.nc')
        return

    assert_allclose(test_ds, load('vector_data01_func.nc'), atol=1e-6)
    assert_allclose(test_ds_dif, load('vector_data01_funcdif.nc'), atol=1e-6)
    assert_allclose(test_ds_adp, load('BenchFile01_func.nc'), atol=1e-6)


def test_calc_freq():
    dat_vec = adv_setup(tv)

    f = dat_vec.avg_tool.calc_freq(units='Hz')
    omega = dat_vec.avg_tool.calc_freq(units='rad/s')

    np.testing.assert_equal(f, np.arange(1, 17, 1, dtype='float'))
    np.testing.assert_equal(omega, np.arange(
        1, 17, 1, dtype='float')*(2*np.pi))


def test_adv_turbulence(make_data=False):
    dat = tv.dat.copy(deep=True)
    bnr = avm.ADVBinner(n_bin=20.0, fs=dat.fs)
    tdat = bnr(dat)
    acov = bnr.calc_acov(dat.vel)

    assert_identical(tdat, avm.calc_turbulence(dat, n_bin=20.0, fs=dat.fs))

    tdat['stress_detrend'] = bnr.calc_stress(dat.vel)
    tdat['stress_demean'] = bnr.calc_stress(dat.vel, detrend=False)
    tdat['csd'] = bnr.calc_csd(dat.vel, freq_units='rad', window='hamm')
    tdat['LT83'] = bnr.calc_epsilon_LT83(tdat.psd, tdat.velds.U_mag)
    tdat['SF'] = bnr.calc_epsilon_SF(dat.vel[0], tdat.velds.U_mag)
    tdat['TE01'] = bnr.calc_epsilon_TE01(dat, tdat)
    tdat['L'] = bnr.calc_L_int(acov, tdat.velds.U_mag)

    if make_data:
        save(tdat, 'vector_data01_bin.nc')
        return

    assert_allclose(tdat, load('vector_data01_bin.nc'), atol=1e-6)<|MERGE_RESOLUTION|>--- conflicted
+++ resolved
@@ -57,11 +57,7 @@
         dat_vec.dat1.vel[0], dat_vec.dat1.vel[1], n_fft_coh=dat_vec.dat1.fs)
     test_ds['xcov'] = c.calc_xcov(dat_vec.dat1.vel[0], dat_vec.dat1.vel[1])
     test_ds['acov'] = c.calc_acov(dat_vec.dat1.vel)
-<<<<<<< HEAD
-    test_ds['tke_vec_detrend'] = c.calc_tke(dat_vec.dat1.vel)
-=======
     test_ds['tke_vec_detrend'] = c.calc_tke(dat_vec.dat1.vel, detrend=True)
->>>>>>> 9281138a
     test_ds['tke_vec_demean'] = c.calc_tke(dat_vec.dat1.vel, detrend=False)
     test_ds['psd'] = c.calc_psd(dat_vec.dat1.vel, freq_units='Hz')
 
