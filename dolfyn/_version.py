--- conflicted
+++ resolved
@@ -1,7 +1,7 @@
 __version__ = '0.6.0'
 __prog_name__ = 'DOLfYN'
-<<<<<<< HEAD
 __version_date__ = 'Jan-10-2017'
+
 
 
 def ver2tuple(ver):
@@ -32,6 +32,3 @@
     return tuple(out)
 
 version_info = ver2tuple(__version__)
-=======
-__version_date__ = 'Jan-10-2017'
->>>>>>> cc4c6e52
