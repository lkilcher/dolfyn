--- conflicted
+++ resolved
@@ -85,13 +85,8 @@
                                   -1, dtype=np.float64
                                   ).astype(np.float32)
 
-<<<<<<< HEAD
-        da = xr.DataArray(out,
-                          dims=veldat.dims,
-=======
         da = xr.DataArray(out.astype('float32'), 
                           dims=veldat.dims, 
->>>>>>> e1864958
                           attrs={'units': 'm^2/^2'})
         da = da.rename({'dir': 'tau'})
         da = da.assign_coords({'tau': ["upvp_", "upwp_", "vpwp_"],
