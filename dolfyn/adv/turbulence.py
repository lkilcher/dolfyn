--- conflicted
+++ resolved
@@ -25,10 +25,6 @@
       Default: `n_fft_coh`=`n_fft`
     noise : float, list or numpy.ndarray
       Instrument's doppler noise in same units as velocity
-<<<<<<< HEAD
-
-=======
->>>>>>> 9281138a
     """
 
     def __call__(self, ds, freq_units='rad/s', window='hann'):
@@ -71,10 +67,6 @@
         Returns
         -------
         out : xarray.DataArray
-<<<<<<< HEAD
-
-=======
->>>>>>> 9281138a
         """
 
         time = self.mean(veldat.time.values)
@@ -202,29 +194,17 @@
         :math:`S(k) = U S(\\omega)`, and so this becomes:
 
         .. math:: S(\\omega) = \\alpha \\epsilon^{2/3} \\omega^{-5/3} U^{2/3} + N
-<<<<<<< HEAD
-
-        With :math:`k \\rightarrow (2\\pi f) / U`, then
-
-        .. math:: S(\\omega) = \\alpha \\epsilon^{2/3} f^{-5/3} (U/(2\\pi))^{2/3} + N
-=======
         
         With :math:`k \\rightarrow (2\\pi f) / U`, then
->>>>>>> 9281138a
 
         .. math:: S(\\omega) = \\alpha \\epsilon^{2/3} f^{-5/3} (U/(2\\pi))^{2/3} + N
         
         LT83 : Lumley and Terray, "Kinematics of turbulence convected
         by a random wave field". JPO, 1983, vol13, pp2000-2007.
         """
-<<<<<<< HEAD
+
         freq = psd.freq
 
-=======
-
-        freq = psd.freq
-
->>>>>>> 9281138a
         idx = np.where((freq_range[0] < freq) & (freq < freq_range[1]))
         idx = idx[0]
 
