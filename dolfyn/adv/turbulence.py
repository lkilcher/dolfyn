--- conflicted
+++ resolved
@@ -289,20 +289,13 @@
         out = (psd.isel(freq=idx) *
                freq.isel(freq=idx)**(5/3) / a).mean(axis=-1)**(3/2) / U
 
-<<<<<<< HEAD
-        out = xr.DataArray(out.astype('float32'),
-                           attrs={'units': 'm^2/s^3',
-                                  'method': 'LT83'})
-        return out
-=======
         return xr.DataArray(
-          out.astype('float32'),
-          attrs={'units': 'm2 s-3',
-                  'long_name': 'Dissipation Rate',
-                  'standard_name': 'specific_turbulent_kinetic_energy_dissipation_in_sea_water',
-                  'description': 'TKE dissipation rate calculated using the method from Lumley and Terray, 1983',
-                  })
->>>>>>> 088ff771
+            out.astype('float32'),
+            attrs={'units': 'm2 s-3',
+                   'long_name': 'Dissipation Rate',
+                   'standard_name': 'specific_turbulent_kinetic_energy_dissipation_in_sea_water',
+                   'description': 'TKE dissipation rate calculated using the method from Lumley and Terray, 1983',
+                   })
 
     def calc_epsilon_SF(self, vel_raw, U_mag, fs=None, freq_range=[2., 4.]):
         """Calculate dissipation rate using the "structure function" (SF) method
@@ -347,23 +340,15 @@
             cv2m = np.median(cv2[np.logical_not(np.isnan(cv2))])
             out[slc[:-1]] = (cv2m / 2.1) ** (3 / 2)
 
-<<<<<<< HEAD
-        return xr.DataArray(out.astype('float32'),
-                            coords=U_mag.coords,
-                            dims=U_mag.dims,
-                            attrs={'units': 'm^2/s^3',
-                                   'method': 'structure function'})
-=======
         return xr.DataArray(
-          out.astype('float32'),
-          coords=U_mag.coords,
-          dims=U_mag.dims,
-          attrs={'units': 'm2 s-3',
-                  'long_name': 'Dissipation Rate',
-                  'standard_name': 'specific_turbulent_kinetic_energy_dissipation_in_sea_water',
-                  'description': 'TKE dissipation rate calculated using the "structure function" method',
-                  })
->>>>>>> 088ff771
+            out.astype('float32'),
+            coords=U_mag.coords,
+            dims=U_mag.dims,
+            attrs={'units': 'm2 s-3',
+                   'long_name': 'Dissipation Rate',
+                   'standard_name': 'specific_turbulent_kinetic_energy_dissipation_in_sea_water',
+                   'description': 'TKE dissipation rate calculated using the "structure function" method',
+                   })
 
     def _up_angle(self, U_complex):
         """Calculate the angle of the turbulence fluctuations.
@@ -457,23 +442,15 @@
         # Average the two estimates
         out *= 0.5
 
-<<<<<<< HEAD
-        return xr.DataArray(out.astype('float32'),
-                            coords={'time': dat_avg.psd.time},
-                            dims='time',
-                            attrs={'units': 'm^2/s^3',
-                                   'method': 'TE01'})
-=======
         return xr.DataArray(
-          out.astype('float32'),
-          coords={'time': dat_avg.psd.time},
-          dims='time',
-          attrs={'units': 'm2 s-3',
-                  'long_name': 'Dissipation Rate',
-                  'standard_name': 'specific_turbulent_kinetic_energy_dissipation_in_sea_water',
-                  'description': 'TKE dissipation rate calculated using the method from Trowbridge and Elgar, 2001'
-                  })
->>>>>>> 088ff771
+            out.astype('float32'),
+            coords={'time': dat_avg.psd.time},
+            dims='time',
+            attrs={'units': 'm2 s-3',
+                   'long_name': 'Dissipation Rate',
+                   'standard_name': 'specific_turbulent_kinetic_energy_dissipation_in_sea_water',
+                   'description': 'TKE dissipation rate calculated using the method from Trowbridge and Elgar, 2001'
+                   })
 
     def calc_L_int(self, a_cov, U_mag, fs=None):
         """Calculate integral length scales.
