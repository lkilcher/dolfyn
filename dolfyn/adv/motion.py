--- conflicted
+++ resolved
@@ -407,19 +407,11 @@
 
     ##########
     # Calculate the translational velocity (from the accel):
-<<<<<<< HEAD
-    ds['velacc'] = xr.DataArray(calcobj.calc_velacc(),
-                                dims=['dirIMU', 'time']).astype('float32')
-    # Copy acclow to the adv-object.
-    ds['acclow'] = xr.DataArray(calcobj.acclow,
-                                dims=['dirIMU', 'time']).astype('float32')
-=======
     ds['velacc'] = xr.DataArray(calcobj.calc_velacc(), dims=[
                                 'dirIMU', 'time']).astype('float32')
     # Copy acclow to the adv-object.
     ds['acclow'] = xr.DataArray(
         calcobj.acclow, dims=['dirIMU', 'time']).astype('float32')
->>>>>>> e1864958
 
     ##########
     # Calculate rotational velocity (from angrt):
