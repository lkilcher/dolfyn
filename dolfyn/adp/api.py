--- conflicted
+++ resolved
@@ -1,10 +1,10 @@
 from .base import type_map, dio
 from ._readbin import adcp_loader
-<<<<<<< HEAD
+
 from .rotate import beam2inst, inst2earth, earth2principal
-=======
+
 from rotate import beam2inst, inst2earth, earth2principal
->>>>>>> cc4c6e52
+
 
 
 def load(fname, data_groups=None):
