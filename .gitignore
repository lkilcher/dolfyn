--- conflicted
+++ resolved
@@ -1,5 +1,3 @@
-<<<<<<< HEAD
-=======
 *deprecated*
 *dep*
 
@@ -7,7 +5,6 @@
 
 !config_files/**/*.dep
 
->>>>>>> 75277a69
 dist
 
 dolfyn.egg-info
