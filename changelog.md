# Changelog
All notable changes to this project will be documented in this file.

The format is based on [Keep a Changelog](http://keepachangelog.com/en/1.0.0/)
and this project adheres to [Semantic Versioning](http://semver.org/spec/v2.0.0.html).

<<<<<<< HEAD
## Unversioned
=======
## Version 1.1.0
>>>>>>> aa9c7ef8
    - Bugfixes
	    - "calc_tke" function now errors if given multi-beam ADCP velocity vector
	    - Clean thresh function failed to remove spikes
		- ADV despiking max gap input
		- Fix input error to calc_L_int
<<<<<<< HEAD
=======
		- `dist_bt` and `prcnt_gd` variables should be in beam coordinates
>>>>>>> aa9c7ef8

	- API/Useability
		- Moved "calc_stress" and "calc_csd" functions to ADVBinner class
		- Removed "do_tke" function
		- Frequency units for calculating power spectral densities are consistently set to rad/s
		- Made base PSD and CPSD functions public
<<<<<<< HEAD
=======
		- Renamed variable "stress" to "stress_vec" to stay consistent
>>>>>>> aa9c7ef8

## Version 1.0.2
    - Bugfixes
	    - Detect missing timestamps in ADV binary files

	- API/Useability
	    - Added classic Nortek instrument configuration details into dataset attributes

## Version 1.0.1
	- Bugfixes:
		- ADV and TRDI correlation and amplitude 'dir' dimension values
		  now remain in "beam" coordinates (#96)
		- Removed deployment height from surface interference cleaning 
		  (`find_surface_from_P`) calculation
		- Remove extra entry added to ADV time dimension when `read` is 
		  given "nens" argument
		- Auto-convert "maxgap" argument in ADCP "fillgaps_time" to numpy.timedelta64
      
	- API/Useability
		- Change functions in `TimeBinner` that use reshape (detrend, 
		  demean, mean, var, std) from private to public

## Version 1.0.0
	- Change the xarray dataset-accessor from `Veldata` to `velds`.
	- Begin reimplementing DOLfYN API in the velocity.Velocity class (accessed via velds above)
	- Switch from epoch time to datetime64 in datasets
	    - This also includes a bugfix where the epoch time was machine specific.
	- No longer Python 2 compatible.
	- Re-implement the 'inplace' argument for several API functions.

	- Nortek Signature (.ad2cp):
		- Fix some read issues
		- Decoded binary 'status' variables
		- Dropped 'temp_mag' (magnetometer temperature) - this thermistor isn't calibrated
		- Added 'xmit_energy' (beam transmit energy in dB) into data variables

## Version 0.13.0
	- Refactored source code to use xarray instead of h5py-derived data objects

	- Input/Output:
		- I/O now returns xarray Datasets
		- Variables names are now consistent across all instruments
		- Rotation and orientation matrices are all saved as xarray variables

		- Created functions to handle saving/loading dolfyn datasets to/from netCDF and MATLAB file formats
			- It is possible to open dolfyn datasets using `xarray.open_dataset()`, 
			  but not possible to save through` xarray.to_netcdf()`

		- Scaling bugs:
			- Fixed AWAC temperature scaling
			- Fixed scaling on all `ambig_vel` variables
			- Fixed Signature magnetometer to return in units of microTeslas
			- Fixed Nortek echosounder 'dB' scaling

		- Fixed error in Nortek 'range' calculation (bin 1 dist = blank dist + cell size)
		- Added function in the ADCP API to add the deployment depth to this range (`clean.set_deploy_altitude()`)

		- Rounded Nortek AWAC blanking distance and range to 2 decimal places
		- Read support for 2-4 beam

		- Fix error reading VMDAS-processed files
		- Switch from `'lonlat` to `latlon` as the designated entry-name in `dat.attrs`

		- Created function to handle nans in ADV orientation matrix data so that rotation code won't fail

		- Removed user-nonsensical configuration data
		- Changed true/false attributes to 1/0 - Logical values are auto-dropped when saving netCDF

	- Rotations:
		- `rotate2()`, `set_inst2head_rotmat()`, `calc_principal_heading()`, and `set_declination()` now 
		  located in `rotate.api` and can be accessed using `dolfyn.<function>`

		- Solved errors where orientation wasn't taken into account for Nortek Signatures
			- Fixed Nortek Signature rotation issues for fixed up vs down
			- Fixed AHRS-equipped Nortek Signature rotation issues
			- AHRS orientmat is the transpose of dolfyn's HPR-calculated orientation matrix

	- Motion correction code:
		- `CorrectMotion` object has been removed
		- replaced '.mean()' with `np.nanmean()` in `motion_correction()` and `calc_principal_heading()`

	- `TimeData`, `Velocity`, `TKEdata`:
		- `TimeData` class has been removed
		- Combined `Velocity` and `TKEdata` classes into `Velocity`, which now contains all dolfyn shortcuts
		- `Velocity` class is set up with xarray accessor `Veldata`
		- All properties return `xarray.DataArrays`
		- Added a property to calculate wavenumber `k` from the spectral frequency vector

	- TimeBinner, VelBinner, TurbBinner class refactoring:
		- Changed `.mean()` to `np.nanmean()` so functions can handle nans

		- `TurbBinner` renamed to `ADVBinner` and set in the ADV API

		- Renamed `calc_vel_psd()` and `calc_vel_csd()` to `calc_psd()` and `calc_csd()`
		- Fixed bug where `calc_vel_csd()` wasn't using "n_fft_coh" input
		- Added "freq_units" option to `calc_psd()` and `calc_csd()` using either frequency in Hz (f) or 
		  rad/s (omega) ("freq_units" input)
				- Renamed `calc_omega()` to `calc_freq()` and added "freq_units" as input
				- Calling `TurbBinner`/`calc_turbulence()` still automatically use 'rad/s'
		- FFT frequency "omega"|"f" is now a xarray coordinate rather than its own variable

		- "do" functions take Datasets as input, "calc" funtions take DataArrays as input

		- Updated `U_dir` description to be CCW from East (consistent with imag vs real axes)
		- Added `convert_degrees()` function in tools.misc to convert CCW from East to CW from North, and 
		  vice versa

		- Renamed `sigma_Uh` variable to `U_std` and moved it from adv.turbulence to velocity.VelBinner as 
		  a function in `do_avg()`
		- Renamed properties `Ecoh` to `E_coh` and `Itke` to `I_tke`
		- Removed `Itke_thresh` from `TurbBinner` and added to `Velocity` class as it is only used with the 
		  `I_tke` property

		- Coherence, phase_angle, and auto-/cross-covariance now work as described in their docstrings
			- Will take 1D or 3D velocity arrays as input
			- Renamed `cohere()` and `phase_angle()` to `calc_coh()` and `calc_phase_angle()`
			- Fixed bug where `tools.psd.coherence` wasn't correctly calling `tools.psd.cpsd` or 
			  `tools.psd.cpsd_quasisync`

		- Updated turbulence dissipation functions return correctly for xarray
			- Fixed `calc_turbulence()` '__call__' error
			- Removed inputs not used by `calc_turbulence()` and `ADVBinner` function call ('omega_range' 
			  and 'out_type')
			- These are stored in `turbulence.py` in the ADV API
			- LT83 or TE01 methods can take either the 1D or 3D velocity arrays as input
				- if 3D velocity given as input
					- 'LT83' returns 3D dissipation rate
					- 'TE01' natively returns the averaged dissipation rate
			- SF method only can handle single array at a time

	- Cleaning code:
		- ADV cleaning functions now return a logical mask to mark bad data
			- `clean_fill()` function takes this mask as input, removes bad data, and interpolates it
		- Added `surface_from_P()` and `correlation_filter()` functions to ADP cleaning functions
		- ADP `fillgaps_time()` and `fillgaps_depth()` and ADV `clean_fill()` use xarray's `na_interpolate()` 
		  to fill in bad data.

	- Time:
		- Removed mpltime support and changed to epoch time (seconds since 1970/1/1 00:00:00)
		- Solved bug where unaware timestamp would convert to different times depending on working computer timezone
			- Instrument time remains in the timezone in which it was logged by the instrument, no matter the timezone 
			  of the user analyzing the data
		- Added code to convert between epoch time <-> datetime <-> datestring, MATLAB datenum conversion functions

	- Testing updates:
		- Added check signature velocity rotations against nortek matfiles
		- Dropped testing for python 2.x because xarray doesn't support it
		- Verified xarray output against h5py-based source code
		- Updated test data to handle changes in source code
		- Testing folders not included in setup.py
		- Increased testing coverage to 90%

	- Updated documentation to build off 'make html' in command prompt


## Version 0.12.1
    - Handle `inst2head_rotmat`, this includes an API change:
      - `body2head_vec` and `body2head_rotmat` have been replaced by
        `inst2head_vec` and `inst2head_rotmat`, respectively.
      - Also you must use `dat.set_inst2head_rotmat` now (don't set it directly as `dat.props['inst2head_rotmat'] = ...`)
      - Stricter handling of `dat.props` (e.g., don't allow `dat.props['coord_sys'] = 'inst'`)

## Version 0.12
	- Handle echo (0x1c) and bottom-track (0x17) Nortek Signature pings
	- Handle corrupted timestamps in Nortek Signature pings (assign NaN)
	- Bugfix for files that have missing pings at the start of the file
	- Handle rotations of angrt and accel for `_bt` and `_b5` pings
	- Add quaternion data from Nortek Signatures with AHRS
	- AD2CP index files include burst version and hw_ensemble counter, include versioning

## Version 0.11.1
	- Remove the keep_orient_raw option, and just put instrument h,p,r into `dat['orient']['raw']`

## Version 0.11.0
	- Use dat.set_declination() to set the declination
	- new defs for heading, pitch, roll (+docs)
		- new order of euler2orient inputs (h,p,r)
		- dropped heading, pitch, roll from data; unless user specifies
		keep_orient_raw=True in `dolfyn.read`, in which case the data is
		stored in orient.raw
	- New definitions/tools for 'principal coordinate system'
		- switched from using principal_angle to principal_heading
		- removed `calc_principal_angle` method
		- added `calc_principal_heading` function
		- principal rotations only from earth
	- ad2cp earth2principal rotations now supported
	- Major improvements to documentation of rotations (Thanks Michelle Fogarty!)

## Version 0.10.1
	- Add the `.shortcuts` property
	- Read userdata.json files for ADPs
	- Account for declination in ADP data processing
	- Add function for calculating orientation matrix of RDI ADPs
	- Support motion-correction of ADV data in non-inst frames

## Version 0.10.0
	- Major reorg
	- Switch to Apache 2.0 License
	- Major documentation overhaul
	- Add more tests

## Version 0.9.0

- Changed the io layer to use pyDictH5 for hdf5 files. This is another
  project of mine. The two data formats are not the same, but -- for
  the time being -- DOLfYN will read the old file formats as well.
- The package is now py3 compatible
- Add continuous integration on Appveyor, Travis-ci, codecov
- Added a universal 'read' function.
- Add capability to read AD2CP files.
- Changed back to a Apache license (CC4.0 isn't quite right for software)

## Version 0.8.2 (January 1, 2018)

- Test reorg. (#17)

    - Move test and data into pkg.
    - Update manifest and todo
    - Switch to pkg_resources
    - Now make this an option in the setup.py file.
    - Move binary-files to example_data folder
    - Fixes for test-reorg rebase

- Fixes to Nortek Signature I/O.


## Version 0.8.1 (June 8, 2017)

- Improve winriver I/O.

## Version 0.8.0 (May 30, 2017)

- Fix declination handling in rotations.
- Read WinRiver files, and add a test.
- Add a test for AWAC file I/O.
- More py3 fixes.
- Add support for Nortek Signature (.ad2cp) files.

## Version 0.7.0 (April 13, 2017)

- Fix 7f79 bug (issue #7)
- Add `<source_name>.userdata.json` files
- Changed to a Creative Commons 4.0 license.

## Version 0.6.0 (January 10, 2017)

- Rename `_u` to `vel`.
- Fix windows read-bug (issue #6)
- More Python 3 fixes.
- Add tests for ADP files.
- Fix inst2earth rotations, and add reverse (earth2inst).

## Version 0.5.0

- Added a test for reading an RDI ADCP file.
- The ADV module is now Python 3 compatible.
- Add motion correction flags to ADV output files.
- Add the changelog!
<|MERGE_RESOLUTION|>--- conflicted
+++ resolved
@@ -4,30 +4,20 @@
 The format is based on [Keep a Changelog](http://keepachangelog.com/en/1.0.0/)
 and this project adheres to [Semantic Versioning](http://semver.org/spec/v2.0.0.html).
 
-<<<<<<< HEAD
-## Unversioned
-=======
 ## Version 1.1.0
->>>>>>> aa9c7ef8
     - Bugfixes
 	    - "calc_tke" function now errors if given multi-beam ADCP velocity vector
 	    - Clean thresh function failed to remove spikes
 		- ADV despiking max gap input
 		- Fix input error to calc_L_int
-<<<<<<< HEAD
-=======
 		- `dist_bt` and `prcnt_gd` variables should be in beam coordinates
->>>>>>> aa9c7ef8
 
 	- API/Useability
 		- Moved "calc_stress" and "calc_csd" functions to ADVBinner class
 		- Removed "do_tke" function
 		- Frequency units for calculating power spectral densities are consistently set to rad/s
 		- Made base PSD and CPSD functions public
-<<<<<<< HEAD
-=======
 		- Renamed variable "stress" to "stress_vec" to stay consistent
->>>>>>> aa9c7ef8
 
 ## Version 1.0.2
     - Bugfixes
