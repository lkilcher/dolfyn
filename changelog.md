# Changelog
All notable changes to this project will be documented in this file.

The format is based on [Keep a Changelog](http://keepachangelog.com/en/1.0.0/)
and this project adheres to [Semantic Versioning](http://semver.org/spec/v2.0.0.html).

## Unversioned
<<<<<<< HEAD
    - API/Useability
		- Added ADCP turbulence functions
		- Added function to calculate Doppler noise to ADV turbulence functions
=======
    - Bugfixes
		- Added check to ensure `n_bin` is shorter than the total data length when calling
		  `dolfyn.TimeBinner.reshape`
	    - Added checks to ensure `n_fft` and `n_fft_coh` can't be greater than `n_bin`
		- Fixed bug where `dolfyn.adp.nan_beyond_surface` overtrimmed TRDI instrument data
		- Fixed bug where `dolfyn.ADVBinner.calc_csd` would fail if `n_fft` != `n_fft_coh`

    - API/Useability
	    - Calculation of depth from pressure sensor updated to use linear approximation of the
		  equation of state, rather than EOS-80
		- Added warnings for ADV motion and turbulence functions
		- Updated `dataset.velds.U_dir` shortcut to automatically convert "degrees CCW from
		  X/East/streamwise" to "degrees CW from X/North/streamwise"
		- `dolfyn.ADVBinner.calc_csd` now returns frequency coordinate `coh_freq` instead of `freq`
	
>>>>>>> 02580ccd

## Version 1.2.1
    - Bugfixes
	    - Fixed errors in docs and docstrings
		- Skipped unknown TRDI Ocean Surveyor ID codes

    - API/Useability
	    - Added CF convention metadata to variables

## Version 1.2.0
    - Bugfixes
	    - Fixed errors in TRDI reader that caused ensembles to be skipped
		- Variables found from NMEA data now all contain _gps tag
		- Calculate VMDAS and WinRiver sampling frequency from diff of time coordinate
	    - Fixed bug that dropped shared but differing "lag" coordinate between auto-covariance
		  and cross-covariance functions
	    - Fix duty cycle attributes for some Nortek instruments
		- Fix bug where 'accel' variable was rotated incorrectly in `correct_motion`
		- Fix bug where ADV IMU variables could not be rotated to beam coordinates

	- API/Useability
		- Added the ability for the TRDI reader to search for the VMDAS navigation header 
		  manually and determine which slot (nb vs bb) that VMDAS is saved in - Thank you jklymak!
		- Clarified VMDAS navigation block variable names
		- Added ability to read WinRiver2 NMEA data (GGA, VTG, HDT, DBT)
		- Added ability to read TRDI 5th beam altimeter data
		- Added ability to read RiverPro/StreamPro surface layer profile
		- Updated TRDI attribute names
		- Debugging readers now uses logging module
		- Add 'fill_nan_ensemble_mean' function to ADV cleaning methods
		- Spectra frequency coordinate name is set to 'freq', whether using radial (rad/s) or
		  classical (Hz) frequency units instead of 'omega' and 'f', respectively
	    - `correct_motion` is now capable of processing data from duty-cycled ADVs
	    - `CalcMotion` class is changed from private to public


## Version 1.1.0
    - Bugfixes
	    - "calc_tke" function now errors if given multi-beam ADCP velocity vector
	    - Clean thresh function failed to remove spikes
		- ADV despiking max gap input
		- Fix input error to calc_L_int
		- `dist_bt` and `prcnt_gd` variables should be in beam coordinates

	- API/Useability
		- Moved "calc_stress" and "calc_csd" functions to ADVBinner class
		- Removed "do_tke" function
		- Frequency units for calculating power spectral densities are consistently set to rad/s
		- Made base PSD and CPSD functions public
		- Renamed variable "stress" to "stress_vec" to stay consistent

## Version 1.0.2
    - Bugfixes
	    - Detect missing timestamps in ADV binary files

	- API/Useability
	    - Added classic Nortek instrument configuration details into dataset attributes

## Version 1.0.1
	- Bugfixes:
		- ADV and TRDI correlation and amplitude 'dir' dimension values
		  now remain in "beam" coordinates (#96)
		- Removed deployment height from surface interference cleaning 
		  (`find_surface_from_P`) calculation
		- Remove extra entry added to ADV time dimension when `read` is 
		  given "nens" argument
		- Auto-convert "maxgap" argument in ADCP "fillgaps_time" to numpy.timedelta64

	- API/Useability
		- Change functions in `TimeBinner` that use reshape (detrend, 
		  demean, mean, var, std) from private to public

## Version 1.0.0
	- Change the xarray dataset-accessor from `Veldata` to `velds`.
	- Begin reimplementing DOLfYN API in the velocity.Velocity class (accessed via velds above)
	- Switch from epoch time to datetime64 in datasets
	    - This also includes a bugfix where the epoch time was machine specific.
	- No longer Python 2 compatible.
	- Re-implement the 'inplace' argument for several API functions.

	- Nortek Signature (.ad2cp):
		- Fix some read issues
		- Decoded binary 'status' variables
		- Dropped 'temp_mag' (magnetometer temperature) - this thermistor isn't calibrated
		- Added 'xmit_energy' (beam transmit energy in dB) into data variables

## Version 0.13.0
	- Refactored source code to use xarray instead of h5py-derived data objects

	- Input/Output:
		- I/O now returns xarray Datasets
		- Variables names are now consistent across all instruments
		- Rotation and orientation matrices are all saved as xarray variables

		- Created functions to handle saving/loading dolfyn datasets to/from netCDF and MATLAB file formats
			- It is possible to open dolfyn datasets using `xarray.open_dataset()`, 
			  but not possible to save through` xarray.to_netcdf()`

		- Scaling bugs:
			- Fixed AWAC temperature scaling
			- Fixed scaling on all `ambig_vel` variables
			- Fixed Signature magnetometer to return in units of microTeslas
			- Fixed Nortek echosounder 'dB' scaling

		- Fixed error in Nortek 'range' calculation (bin 1 dist = blank dist + cell size)
		- Added function in the ADCP API to add the deployment depth to this range (`clean.set_deploy_altitude()`)

		- Rounded Nortek AWAC blanking distance and range to 2 decimal places
		- Read support for 2-4 beam

		- Fix error reading VMDAS-processed files
		- Switch from `'lonlat` to `latlon` as the designated entry-name in `dat.attrs`

		- Created function to handle nans in ADV orientation matrix data so that rotation code won't fail

		- Removed user-nonsensical configuration data
		- Changed true/false attributes to 1/0 - Logical values are auto-dropped when saving netCDF

	- Rotations:
		- `rotate2()`, `set_inst2head_rotmat()`, `calc_principal_heading()`, and `set_declination()` now 
		  located in `rotate.api` and can be accessed using `dolfyn.<function>`

		- Solved errors where orientation wasn't taken into account for Nortek Signatures
			- Fixed Nortek Signature rotation issues for fixed up vs down
			- Fixed AHRS-equipped Nortek Signature rotation issues
			- AHRS orientmat is the transpose of dolfyn's HPR-calculated orientation matrix

	- Motion correction code:
		- `CorrectMotion` object has been removed
		- replaced '.mean()' with `np.nanmean()` in `motion_correction()` and `calc_principal_heading()`

	- `TimeData`, `Velocity`, `TKEdata`:
		- `TimeData` class has been removed
		- Combined `Velocity` and `TKEdata` classes into `Velocity`, which now contains all dolfyn shortcuts
		- `Velocity` class is set up with xarray accessor `Veldata`
		- All properties return `xarray.DataArrays`
		- Added a property to calculate wavenumber `k` from the spectral frequency vector

	- TimeBinner, VelBinner, TurbBinner class refactoring:
		- Changed `.mean()` to `np.nanmean()` so functions can handle nans

		- `TurbBinner` renamed to `ADVBinner` and set in the ADV API

		- Renamed `calc_vel_psd()` and `calc_vel_csd()` to `calc_psd()` and `calc_csd()`
		- Fixed bug where `calc_vel_csd()` wasn't using "n_fft_coh" input
		- Added "freq_units" option to `calc_psd()` and `calc_csd()` using either frequency in Hz (f) or 
		  rad/s (omega) ("freq_units" input)
				- Renamed `calc_omega()` to `calc_freq()` and added "freq_units" as input
				- Calling `TurbBinner`/`calc_turbulence()` still automatically use 'rad/s'
		- FFT frequency "omega"|"f" is now a xarray coordinate rather than its own variable

		- "do" functions take Datasets as input, "calc" funtions take DataArrays as input

		- Updated `U_dir` description to be CCW from East (consistent with imag vs real axes)
		- Added `convert_degrees()` function in tools.misc to convert CCW from East to CW from North, and 
		  vice versa

		- Renamed `sigma_Uh` variable to `U_std` and moved it from adv.turbulence to velocity.VelBinner as 
		  a function in `do_avg()`
		- Renamed properties `Ecoh` to `E_coh` and `Itke` to `I_tke`
		- Removed `Itke_thresh` from `TurbBinner` and added to `Velocity` class as it is only used with the 
		  `I_tke` property

		- Coherence, phase_angle, and auto-/cross-covariance now work as described in their docstrings
			- Will take 1D or 3D velocity arrays as input
			- Renamed `cohere()` and `phase_angle()` to `calc_coh()` and `calc_phase_angle()`
			- Fixed bug where `tools.psd.coherence` wasn't correctly calling `tools.psd.cpsd` or 
			  `tools.psd.cpsd_quasisync`

		- Updated turbulence dissipation functions return correctly for xarray
			- Fixed `calc_turbulence()` '__call__' error
			- Removed inputs not used by `calc_turbulence()` and `ADVBinner` function call ('omega_range' 
			  and 'out_type')
			- These are stored in `turbulence.py` in the ADV API
			- LT83 or TE01 methods can take either the 1D or 3D velocity arrays as input
				- if 3D velocity given as input
					- 'LT83' returns 3D dissipation rate
					- 'TE01' natively returns the averaged dissipation rate
			- SF method only can handle single array at a time

	- Cleaning code:
		- ADV cleaning functions now return a logical mask to mark bad data
			- `clean_fill()` function takes this mask as input, removes bad data, and interpolates it
		- Added `surface_from_P()` and `correlation_filter()` functions to ADP cleaning functions
		- ADP `fillgaps_time()` and `fillgaps_depth()` and ADV `clean_fill()` use xarray's `na_interpolate()` 
		  to fill in bad data.

	- Time:
		- Removed mpltime support and changed to epoch time (seconds since 1970/1/1 00:00:00)
		- Solved bug where unaware timestamp would convert to different times depending on working computer timezone
			- Instrument time remains in the timezone in which it was logged by the instrument, no matter the timezone 
			  of the user analyzing the data
		- Added code to convert between epoch time <-> datetime <-> datestring, MATLAB datenum conversion functions

	- Testing updates:
		- Added check signature velocity rotations against nortek matfiles
		- Dropped testing for python 2.x because xarray doesn't support it
		- Verified xarray output against h5py-based source code
		- Updated test data to handle changes in source code
		- Testing folders not included in setup.py
		- Increased testing coverage to 90%

	- Updated documentation to build off 'make html' in command prompt


## Version 0.12.1
    - Handle `inst2head_rotmat`, this includes an API change:
      - `body2head_vec` and `body2head_rotmat` have been replaced by
        `inst2head_vec` and `inst2head_rotmat`, respectively.
      - Also you must use `dat.set_inst2head_rotmat` now (don't set it directly as `dat.props['inst2head_rotmat'] = ...`)
      - Stricter handling of `dat.props` (e.g., don't allow `dat.props['coord_sys'] = 'inst'`)

## Version 0.12
	- Handle echo (0x1c) and bottom-track (0x17) Nortek Signature pings
	- Handle corrupted timestamps in Nortek Signature pings (assign NaN)
	- Bugfix for files that have missing pings at the start of the file
	- Handle rotations of angrt and accel for `_bt` and `_b5` pings
	- Add quaternion data from Nortek Signatures with AHRS
	- AD2CP index files include burst version and hw_ensemble counter, include versioning

## Version 0.11.1
	- Remove the keep_orient_raw option, and just put instrument h,p,r into `dat['orient']['raw']`

## Version 0.11.0
	- Use dat.set_declination() to set the declination
	- new defs for heading, pitch, roll (+docs)
		- new order of euler2orient inputs (h,p,r)
		- dropped heading, pitch, roll from data; unless user specifies
		keep_orient_raw=True in `dolfyn.read`, in which case the data is
		stored in orient.raw
	- New definitions/tools for 'principal coordinate system'
		- switched from using principal_angle to principal_heading
		- removed `calc_principal_angle` method
		- added `calc_principal_heading` function
		- principal rotations only from earth
	- ad2cp earth2principal rotations now supported
	- Major improvements to documentation of rotations (Thanks Michelle Fogarty!)

## Version 0.10.1
	- Add the `.shortcuts` property
	- Read userdata.json files for ADPs
	- Account for declination in ADP data processing
	- Add function for calculating orientation matrix of RDI ADPs
	- Support motion-correction of ADV data in non-inst frames

## Version 0.10.0
	- Major reorg
	- Switch to Apache 2.0 License
	- Major documentation overhaul
	- Add more tests

## Version 0.9.0

- Changed the io layer to use pyDictH5 for hdf5 files. This is another
  project of mine. The two data formats are not the same, but -- for
  the time being -- DOLfYN will read the old file formats as well.
- The package is now py3 compatible
- Add continuous integration on Appveyor, Travis-ci, codecov
- Added a universal 'read' function.
- Add capability to read AD2CP files.
- Changed back to a Apache license (CC4.0 isn't quite right for software)

## Version 0.8.2 (January 1, 2018)

- Test reorg. (#17)

    - Move test and data into pkg.
    - Update manifest and todo
    - Switch to pkg_resources
    - Now make this an option in the setup.py file.
    - Move binary-files to example_data folder
    - Fixes for test-reorg rebase

- Fixes to Nortek Signature I/O.


## Version 0.8.1 (June 8, 2017)

- Improve winriver I/O.

## Version 0.8.0 (May 30, 2017)

- Fix declination handling in rotations.
- Read WinRiver files, and add a test.
- Add a test for AWAC file I/O.
- More py3 fixes.
- Add support for Nortek Signature (.ad2cp) files.

## Version 0.7.0 (April 13, 2017)

- Fix 7f79 bug (issue #7)
- Add `<source_name>.userdata.json` files
- Changed to a Creative Commons 4.0 license.

## Version 0.6.0 (January 10, 2017)

- Rename `_u` to `vel`.
- Fix windows read-bug (issue #6)
- More Python 3 fixes.
- Add tests for ADP files.
- Fix inst2earth rotations, and add reverse (earth2inst).

## Version 0.5.0

- Added a test for reading an RDI ADCP file.
- The ADV module is now Python 3 compatible.
- Add motion correction flags to ADV output files.
- Add the changelog!
<|MERGE_RESOLUTION|>--- conflicted
+++ resolved
@@ -5,11 +5,6 @@
 and this project adheres to [Semantic Versioning](http://semver.org/spec/v2.0.0.html).
 
 ## Unversioned
-<<<<<<< HEAD
-    - API/Useability
-		- Added ADCP turbulence functions
-		- Added function to calculate Doppler noise to ADV turbulence functions
-=======
     - Bugfixes
 		- Added check to ensure `n_bin` is shorter than the total data length when calling
 		  `dolfyn.TimeBinner.reshape`
@@ -24,8 +19,11 @@
 		- Updated `dataset.velds.U_dir` shortcut to automatically convert "degrees CCW from
 		  X/East/streamwise" to "degrees CW from X/North/streamwise"
 		- `dolfyn.ADVBinner.calc_csd` now returns frequency coordinate `coh_freq` instead of `freq`
-	
->>>>>>> 02580ccd
+		- Added ADCP turbulence functions
+		- Added function to calculate Doppler noise to ADV turbulence functions
+		- Added "beam_angle" attribute to Nortek Signature datasets
+		- Saved full Nortek Signature "config" dictionary as json string in attributes
+		- Added warning if "rotate_vars" attribute not found
 
 ## Version 1.2.1
     - Bugfixes
