# Changelog
All notable changes to this project will be documented in this file.

The format is based on [Keep a Changelog](http://keepachangelog.com/en/1.0.0/)
and this project adheres to [Semantic Versioning](http://semver.org/spec/v2.0.0.html).

## Unversioned
    - Bugfixes
	    - Fixed bug that dropped shared but differing "lag" coordinate between auto-covariance
		  and cross-covariance functions
	    - Fix duty cycle attributes for some Nortek instruments
		- Fix bug where 'accel' variable was rotated incorrected in `correct_motion`
<<<<<<< HEAD

	- New Methods
=======
		- Fix bug where ADV IMU variables could not be rotated to beam coordinates
	
	- API/Useability
>>>>>>> 10c6a7ef
		- Add 'fill_nan_ensemble_mean' function to ADV cleaning methods
		- Added ADCP turbulence functions

	- API/Useability
		- The spectral frequency component is renamed to "freq", rather than set to "f"
		  for units of "Hz" and "omega" for "rad/s"
	    - `correct_motion` filtering updated for duty cycled ADVs
	    - `CalcMotion` class is changed from private to public


## Version 1.1.0
    - Bugfixes
	    - "calc_tke" function now errors if given multi-beam ADCP velocity vector
	    - Clean thresh function failed to remove spikes
		- ADV despiking max gap input
		- Fix input error to calc_L_int
		- `dist_bt` and `prcnt_gd` variables should be in beam coordinates

	- API/Useability
		- Moved "calc_stress" and "calc_csd" functions to ADVBinner class
		- Removed "do_tke" function
		- Frequency units for calculating power spectral densities are consistently set to rad/s
		- Made base PSD and CPSD functions public
		- Renamed variable "stress" to "stress_vec" to stay consistent

## Version 1.0.2
    - Bugfixes
	    - Detect missing timestamps in ADV binary files

	- API/Useability
	    - Added classic Nortek instrument configuration details into dataset attributes

## Version 1.0.1
	- Bugfixes:
		- ADV and TRDI correlation and amplitude 'dir' dimension values
		  now remain in "beam" coordinates (#96)
		- Removed deployment height from surface interference cleaning 
		  (`find_surface_from_P`) calculation
		- Remove extra entry added to ADV time dimension when `read` is 
		  given "nens" argument
		- Auto-convert "maxgap" argument in ADCP "fillgaps_time" to numpy.timedelta64
      
	- API/Useability
		- Change functions in `TimeBinner` that use reshape (detrend, 
		  demean, mean, var, std) from private to public

## Version 1.0.0
	- Change the xarray dataset-accessor from `Veldata` to `velds`.
	- Begin reimplementing DOLfYN API in the velocity.Velocity class (accessed via velds above)
	- Switch from epoch time to datetime64 in datasets
	    - This also includes a bugfix where the epoch time was machine specific.
	- No longer Python 2 compatible.
	- Re-implement the 'inplace' argument for several API functions.

	- Nortek Signature (.ad2cp):
		- Fix some read issues
		- Decoded binary 'status' variables
		- Dropped 'temp_mag' (magnetometer temperature) - this thermistor isn't calibrated
		- Added 'xmit_energy' (beam transmit energy in dB) into data variables

## Version 0.13.0
	- Refactored source code to use xarray instead of h5py-derived data objects

	- Input/Output:
		- I/O now returns xarray Datasets
		- Variables names are now consistent across all instruments
		- Rotation and orientation matrices are all saved as xarray variables

		- Created functions to handle saving/loading dolfyn datasets to/from netCDF and MATLAB file formats
			- It is possible to open dolfyn datasets using `xarray.open_dataset()`, 
			  but not possible to save through` xarray.to_netcdf()`

		- Scaling bugs:
			- Fixed AWAC temperature scaling
			- Fixed scaling on all `ambig_vel` variables
			- Fixed Signature magnetometer to return in units of microTeslas
			- Fixed Nortek echosounder 'dB' scaling

		- Fixed error in Nortek 'range' calculation (bin 1 dist = blank dist + cell size)
		- Added function in the ADCP API to add the deployment depth to this range (`clean.set_deploy_altitude()`)

		- Rounded Nortek AWAC blanking distance and range to 2 decimal places
		- Read support for 2-4 beam

		- Fix error reading VMDAS-processed files
		- Switch from `'lonlat` to `latlon` as the designated entry-name in `dat.attrs`

		- Created function to handle nans in ADV orientation matrix data so that rotation code won't fail

		- Removed user-nonsensical configuration data
		- Changed true/false attributes to 1/0 - Logical values are auto-dropped when saving netCDF

	- Rotations:
		- `rotate2()`, `set_inst2head_rotmat()`, `calc_principal_heading()`, and `set_declination()` now 
		  located in `rotate.api` and can be accessed using `dolfyn.<function>`

		- Solved errors where orientation wasn't taken into account for Nortek Signatures
			- Fixed Nortek Signature rotation issues for fixed up vs down
			- Fixed AHRS-equipped Nortek Signature rotation issues
			- AHRS orientmat is the transpose of dolfyn's HPR-calculated orientation matrix

	- Motion correction code:
		- `CorrectMotion` object has been removed
		- replaced '.mean()' with `np.nanmean()` in `motion_correction()` and `calc_principal_heading()`

	- `TimeData`, `Velocity`, `TKEdata`:
		- `TimeData` class has been removed
		- Combined `Velocity` and `TKEdata` classes into `Velocity`, which now contains all dolfyn shortcuts
		- `Velocity` class is set up with xarray accessor `Veldata`
		- All properties return `xarray.DataArrays`
		- Added a property to calculate wavenumber `k` from the spectral frequency vector

	- TimeBinner, VelBinner, TurbBinner class refactoring:
		- Changed `.mean()` to `np.nanmean()` so functions can handle nans

		- `TurbBinner` renamed to `ADVBinner` and set in the ADV API

		- Renamed `calc_vel_psd()` and `calc_vel_csd()` to `calc_psd()` and `calc_csd()`
		- Fixed bug where `calc_vel_csd()` wasn't using "n_fft_coh" input
		- Added "freq_units" option to `calc_psd()` and `calc_csd()` using either frequency in Hz (f) or 
		  rad/s (omega) ("freq_units" input)
				- Renamed `calc_omega()` to `calc_freq()` and added "freq_units" as input
				- Calling `TurbBinner`/`calc_turbulence()` still automatically use 'rad/s'
		- FFT frequency "omega"|"f" is now a xarray coordinate rather than its own variable

		- "do" functions take Datasets as input, "calc" funtions take DataArrays as input

		- Updated `U_dir` description to be CCW from East (consistent with imag vs real axes)
		- Added `convert_degrees()` function in tools.misc to convert CCW from East to CW from North, and 
		  vice versa

		- Renamed `sigma_Uh` variable to `U_std` and moved it from adv.turbulence to velocity.VelBinner as 
		  a function in `do_avg()`
		- Renamed properties `Ecoh` to `E_coh` and `Itke` to `I_tke`
		- Removed `Itke_thresh` from `TurbBinner` and added to `Velocity` class as it is only used with the 
		  `I_tke` property

		- Coherence, phase_angle, and auto-/cross-covariance now work as described in their docstrings
			- Will take 1D or 3D velocity arrays as input
			- Renamed `cohere()` and `phase_angle()` to `calc_coh()` and `calc_phase_angle()`
			- Fixed bug where `tools.psd.coherence` wasn't correctly calling `tools.psd.cpsd` or 
			  `tools.psd.cpsd_quasisync`

		- Updated turbulence dissipation functions return correctly for xarray
			- Fixed `calc_turbulence()` '__call__' error
			- Removed inputs not used by `calc_turbulence()` and `ADVBinner` function call ('omega_range' 
			  and 'out_type')
			- These are stored in `turbulence.py` in the ADV API
			- LT83 or TE01 methods can take either the 1D or 3D velocity arrays as input
				- if 3D velocity given as input
					- 'LT83' returns 3D dissipation rate
					- 'TE01' natively returns the averaged dissipation rate
			- SF method only can handle single array at a time

	- Cleaning code:
		- ADV cleaning functions now return a logical mask to mark bad data
			- `clean_fill()` function takes this mask as input, removes bad data, and interpolates it
		- Added `surface_from_P()` and `correlation_filter()` functions to ADP cleaning functions
		- ADP `fillgaps_time()` and `fillgaps_depth()` and ADV `clean_fill()` use xarray's `na_interpolate()` 
		  to fill in bad data.

	- Time:
		- Removed mpltime support and changed to epoch time (seconds since 1970/1/1 00:00:00)
		- Solved bug where unaware timestamp would convert to different times depending on working computer timezone
			- Instrument time remains in the timezone in which it was logged by the instrument, no matter the timezone 
			  of the user analyzing the data
		- Added code to convert between epoch time <-> datetime <-> datestring, MATLAB datenum conversion functions

	- Testing updates:
		- Added check signature velocity rotations against nortek matfiles
		- Dropped testing for python 2.x because xarray doesn't support it
		- Verified xarray output against h5py-based source code
		- Updated test data to handle changes in source code
		- Testing folders not included in setup.py
		- Increased testing coverage to 90%

	- Updated documentation to build off 'make html' in command prompt


## Version 0.12.1
    - Handle `inst2head_rotmat`, this includes an API change:
      - `body2head_vec` and `body2head_rotmat` have been replaced by
        `inst2head_vec` and `inst2head_rotmat`, respectively.
      - Also you must use `dat.set_inst2head_rotmat` now (don't set it directly as `dat.props['inst2head_rotmat'] = ...`)
      - Stricter handling of `dat.props` (e.g., don't allow `dat.props['coord_sys'] = 'inst'`)

## Version 0.12
	- Handle echo (0x1c) and bottom-track (0x17) Nortek Signature pings
	- Handle corrupted timestamps in Nortek Signature pings (assign NaN)
	- Bugfix for files that have missing pings at the start of the file
	- Handle rotations of angrt and accel for `_bt` and `_b5` pings
	- Add quaternion data from Nortek Signatures with AHRS
	- AD2CP index files include burst version and hw_ensemble counter, include versioning

## Version 0.11.1
	- Remove the keep_orient_raw option, and just put instrument h,p,r into `dat['orient']['raw']`

## Version 0.11.0
	- Use dat.set_declination() to set the declination
	- new defs for heading, pitch, roll (+docs)
		- new order of euler2orient inputs (h,p,r)
		- dropped heading, pitch, roll from data; unless user specifies
		keep_orient_raw=True in `dolfyn.read`, in which case the data is
		stored in orient.raw
	- New definitions/tools for 'principal coordinate system'
		- switched from using principal_angle to principal_heading
		- removed `calc_principal_angle` method
		- added `calc_principal_heading` function
		- principal rotations only from earth
	- ad2cp earth2principal rotations now supported
	- Major improvements to documentation of rotations (Thanks Michelle Fogarty!)

## Version 0.10.1
	- Add the `.shortcuts` property
	- Read userdata.json files for ADPs
	- Account for declination in ADP data processing
	- Add function for calculating orientation matrix of RDI ADPs
	- Support motion-correction of ADV data in non-inst frames

## Version 0.10.0
	- Major reorg
	- Switch to Apache 2.0 License
	- Major documentation overhaul
	- Add more tests

## Version 0.9.0

- Changed the io layer to use pyDictH5 for hdf5 files. This is another
  project of mine. The two data formats are not the same, but -- for
  the time being -- DOLfYN will read the old file formats as well.
- The package is now py3 compatible
- Add continuous integration on Appveyor, Travis-ci, codecov
- Added a universal 'read' function.
- Add capability to read AD2CP files.
- Changed back to a Apache license (CC4.0 isn't quite right for software)

## Version 0.8.2 (January 1, 2018)

- Test reorg. (#17)

    - Move test and data into pkg.
    - Update manifest and todo
    - Switch to pkg_resources
    - Now make this an option in the setup.py file.
    - Move binary-files to example_data folder
    - Fixes for test-reorg rebase

- Fixes to Nortek Signature I/O.


## Version 0.8.1 (June 8, 2017)

- Improve winriver I/O.

## Version 0.8.0 (May 30, 2017)

- Fix declination handling in rotations.
- Read WinRiver files, and add a test.
- Add a test for AWAC file I/O.
- More py3 fixes.
- Add support for Nortek Signature (.ad2cp) files.

## Version 0.7.0 (April 13, 2017)

- Fix 7f79 bug (issue #7)
- Add `<source_name>.userdata.json` files
- Changed to a Creative Commons 4.0 license.

## Version 0.6.0 (January 10, 2017)

- Rename `_u` to `vel`.
- Fix windows read-bug (issue #6)
- More Python 3 fixes.
- Add tests for ADP files.
- Fix inst2earth rotations, and add reverse (earth2inst).

## Version 0.5.0

- Added a test for reading an RDI ADCP file.
- The ADV module is now Python 3 compatible.
- Add motion correction flags to ADV output files.
- Add the changelog!
<|MERGE_RESOLUTION|>--- conflicted
+++ resolved
@@ -10,14 +10,9 @@
 		  and cross-covariance functions
 	    - Fix duty cycle attributes for some Nortek instruments
 		- Fix bug where 'accel' variable was rotated incorrected in `correct_motion`
-<<<<<<< HEAD
-
-	- New Methods
-=======
 		- Fix bug where ADV IMU variables could not be rotated to beam coordinates
 	
-	- API/Useability
->>>>>>> 10c6a7ef
+	- New Methods
 		- Add 'fill_nan_ensemble_mean' function to ADV cleaning methods
 		- Added ADCP turbulence functions
 
