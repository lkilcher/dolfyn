--- conflicted
+++ resolved
@@ -9,17 +9,12 @@
 	    - Fixed errors in TRDI reader that caused ensembles to be skipped
 		- Variables found from NMEA data now all contain _gps tag
 		- Calculate VMDAS and WinRiver sampling frequency from diff of time coordinate
-		- Fix bug where 'accel' variable was rotated incorrectly in `correct_motion`
 	    - Fixed bug that dropped shared but differing "lag" coordinate between auto-covariance
 		  and cross-covariance functions
 	    - Fix duty cycle attributes for some Nortek instruments
-<<<<<<< HEAD
-
-=======
-		- Fix bug where 'accel' variable was rotated incorrected in `correct_motion`
+		- Fix bug where 'accel' variable was rotated incorrectly in `correct_motion`
 		- Fix bug where ADV IMU variables could not be rotated to beam coordinates
 	
->>>>>>> 190f02ec
 	- API/Useability
 		- Added the ability for the TRDI reader to search for the VMDAS navigation header 
 		  manually and determine which slot (nb vs bb) that VMDAS is saved in - Thank you jklymak!
